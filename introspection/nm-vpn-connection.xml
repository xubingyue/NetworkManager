--- conflicted
+++ resolved
@@ -1,38 +1,6 @@
 <?xml version="1.0" encoding="UTF-8" ?>
 
 <node name="/" xmlns:tp="http://telepathy.freedesktop.org/wiki/DbusSpec#extensions-v0">
-<<<<<<< HEAD
-  <interface name="org.freedesktop.NetworkManager.Connection.Active">
-    <property name="Connection" type="o" access="read">
-      <tp:docstring>The path of the connection.</tp:docstring>
-    </property>
-    <property name="SpecificObject" type="o" access="read">
-      <tp:docstring>A specific object associated with the active connection.</tp:docstring>
-    </property>
-    <property name="Devices" type="ao" access="read">
-      <tp:docstring>Array of object paths representing devices which are part of this active connection.</tp:docstring>
-    </property>
-    <property name="State" type="u" access="read" tp:type="NM_ACTIVE_CONNECTION_STATE">
-      <tp:docstring>The state of this active connection.</tp:docstring>
-    </property>
-    <property name="Default" type="b" access="read">
-      <tp:docstring>Whether this active connection is the default connection, i.e. whether it currently owns the default route.</tp:docstring>
-    </property>
-    <property name="Vpn" type="b" access="read">
-      <tp:docstring>Whether this active connection is also a VPN connection.</tp:docstring>
-    </property>
-
-    <signal name="PropertiesChanged">
-        <arg name="properties" type="a{sv}" tp:type="String_Variant_Map">
-            <tp:docstring>
-                A dictionary mapping property names to variant boxed values
-            </tp:docstring>
-        </arg>
-    </signal>
-  </interface>
-
-=======
->>>>>>> bc6fc7b9
   <interface name="org.freedesktop.NetworkManager.VPN.Connection">
     <tp:docstring>
       Represents an active connection to a Virtual Private Network.
