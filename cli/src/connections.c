/* nmcli - command-line tool to control NetworkManager
 *
 * This program is free software; you can redistribute it and/or modify
 * it under the terms of the GNU General Public License as published by
 * the Free Software Foundation; either version 2 of the License, or
 * (at your option) any later version.
 *
 * This program is distributed in the hope that it will be useful,
 * but WITHOUT ANY WARRANTY; without even the implied warranty of
 * MERCHANTABILITY or FITNESS FOR A PARTICULAR PURPOSE.  See the
 * GNU General Public License for more details.
 *
 * You should have received a copy of the GNU General Public License along
 * with this program; if not, write to the Free Software Foundation, Inc.,
 * 51 Franklin Street, Fifth Floor, Boston, MA 02110-1301 USA.
 *
 * (C) Copyright 2010 Red Hat, Inc.
 */

#include <glib.h>
#include <glib/gi18n.h>
#include <dbus/dbus.h>
#include <dbus/dbus-glib.h>
#include <stdio.h>
#include <string.h>
#include <stdlib.h>
#include <unistd.h>
#include <errno.h>
#include <signal.h>
#include <netinet/ether.h>

#include <nm-client.h>
#include <nm-setting-connection.h>
#include <nm-setting-wired.h>
#include <nm-setting-pppoe.h>
#include <nm-setting-wireless.h>
#include <nm-setting-gsm.h>
#include <nm-setting-cdma.h>
#include <nm-setting-bluetooth.h>
#include <nm-setting-olpc-mesh.h>
#include <nm-device-ethernet.h>
#include <nm-device-wifi.h>
#include <nm-gsm-device.h>
#include <nm-cdma-device.h>
#include <nm-device-bt.h>
//#include <nm-device-olpc-mesh.h>
#include <nm-remote-settings.h>
#include <nm-vpn-connection.h>

#include "utils.h"
#include "settings.h"
#include "connections.h"


/* Available fields for 'con status' */
static NmcOutputField nmc_fields_con_status[] = {
	{"NAME",          N_("NAME"),         25, NULL, 0},  /* 0 */
	{"UUID",          N_("UUID"),         38, NULL, 0},  /* 1 */
	{"DEVICES",       N_("DEVICES"),      10, NULL, 0},  /* 2 */
<<<<<<< HEAD
	{"DEFAULT",       N_("DEFAULT"),       8, NULL, 0},  /* 3 */
	{"SPEC-OBJECT",   N_("SPEC-OBJECT"),  10, NULL, 0},  /* 4 */
	{"VPN",           N_("VPN"),           5, NULL, 0},  /* 5 */
	{NULL,            NULL,                0, NULL, 0}
};
#define NMC_FIELDS_CON_STATUS_ALL     "NAME,UUID,DEVICES,DEFAULT,VPN,SPEC-OBJECT"
#define NMC_FIELDS_CON_STATUS_COMMON  "NAME,UUID,DEVICES,DEFAULT,VPN"
=======
	{"SCOPE",         N_("SCOPE"),         8, NULL, 0},  /* 3 */
	{"DEFAULT",       N_("DEFAULT"),       8, NULL, 0},  /* 4 */
	{"DBUS-SERVICE",  N_("DBUS-SERVICE"), 45, NULL, 0},  /* 5 */
	{"SPEC-OBJECT",   N_("SPEC-OBJECT"),  10, NULL, 0},  /* 6 */
	{"VPN",           N_("VPN"),           5, NULL, 0},  /* 7 */
	{"DBUS-PATH",     N_("DBUS-PATH"),    51, NULL, 0},  /* 8 */
	{NULL,            NULL,                0, NULL, 0}
};
#define NMC_FIELDS_CON_STATUS_ALL     "NAME,UUID,DEVICES,SCOPE,DEFAULT,VPN,DBUS-SERVICE,DBUS-PATH,SPEC-OBJECT"
#define NMC_FIELDS_CON_STATUS_COMMON  "NAME,UUID,DEVICES,SCOPE,DEFAULT,VPN"
>>>>>>> 9c0a812d

/* Available fields for 'con list' */
static NmcOutputField nmc_fields_con_list[] = {
	{"NAME",            N_("NAME"),           25, NULL, 0},  /* 0 */
	{"UUID",            N_("UUID"),           38, NULL, 0},  /* 1 */
	{"TYPE",            N_("TYPE"),           17, NULL, 0},  /* 2 */
<<<<<<< HEAD
	{"TIMESTAMP",       N_("TIMESTAMP"),      12, NULL, 0},  /* 3 */
	{"TIMESTAMP-REAL",  N_("TIMESTAMP-REAL"), 34, NULL, 0},  /* 4 */
	{"AUTOCONNECT",     N_("AUTOCONNECT"),    13, NULL, 0},  /* 5 */
	{"READONLY",        N_("READONLY"),       10, NULL, 0},  /* 6 */
	{NULL,              NULL,                  0, NULL, 0}
};
#define NMC_FIELDS_CON_LIST_ALL     "NAME,UUID,TYPE,TIMESTAMP,TIMESTAMP-REAL,AUTOCONNECT,READONLY"
#define NMC_FIELDS_CON_LIST_COMMON  "NAME,UUID,TYPE,TIMESTAMP-REAL"
=======
	{"SCOPE",           N_("SCOPE"),           8, NULL, 0},  /* 3 */
	{"TIMESTAMP",       N_("TIMESTAMP"),      12, NULL, 0},  /* 4 */
	{"TIMESTAMP-REAL",  N_("TIMESTAMP-REAL"), 34, NULL, 0},  /* 5 */
	{"AUTOCONNECT",     N_("AUTOCONNECT"),    13, NULL, 0},  /* 6 */
	{"READONLY",        N_("READONLY"),       10, NULL, 0},  /* 7 */
	{"DBUS-PATH",       N_("DBUS-PATH"),      42, NULL, 0},  /* 8 */
	{NULL,              NULL,                  0, NULL, 0}
};
#define NMC_FIELDS_CON_LIST_ALL     "NAME,UUID,TYPE,SCOPE,TIMESTAMP,TIMESTAMP-REAL,AUTOCONNECT,READONLY,DBUS-PATH"
#define NMC_FIELDS_CON_LIST_COMMON  "NAME,UUID,TYPE,SCOPE,TIMESTAMP-REAL"
>>>>>>> 9c0a812d


/* Helper macro to define fields */
#define SETTING_FIELD(setting, width) { setting, N_(setting), width, NULL, 0 }

/* Available settings for 'con list id/uuid <con>' */
static NmcOutputField nmc_fields_settings_names[] = {
	SETTING_FIELD (NM_SETTING_CONNECTION_SETTING_NAME, 0),            /* 0 */
	SETTING_FIELD (NM_SETTING_WIRED_SETTING_NAME, 0),                 /* 1 */
	SETTING_FIELD (NM_SETTING_802_1X_SETTING_NAME, 0),                /* 2 */
	SETTING_FIELD (NM_SETTING_WIRELESS_SETTING_NAME, 0),              /* 3 */
	SETTING_FIELD (NM_SETTING_WIRELESS_SECURITY_SETTING_NAME, 0),     /* 4 */
	SETTING_FIELD (NM_SETTING_IP4_CONFIG_SETTING_NAME, 0),            /* 5 */
	SETTING_FIELD (NM_SETTING_IP6_CONFIG_SETTING_NAME, 0),            /* 6 */
	SETTING_FIELD (NM_SETTING_SERIAL_SETTING_NAME, 0),                /* 7 */
	SETTING_FIELD (NM_SETTING_PPP_SETTING_NAME, 0),                   /* 8 */
	SETTING_FIELD (NM_SETTING_PPPOE_SETTING_NAME, 0),                 /* 9 */
	SETTING_FIELD (NM_SETTING_GSM_SETTING_NAME, 0),                   /* 10 */
	SETTING_FIELD (NM_SETTING_CDMA_SETTING_NAME, 0),                  /* 11 */
	SETTING_FIELD (NM_SETTING_BLUETOOTH_SETTING_NAME, 0),             /* 12 */
	SETTING_FIELD (NM_SETTING_OLPC_MESH_SETTING_NAME, 0),             /* 13 */
	SETTING_FIELD (NM_SETTING_VPN_SETTING_NAME, 0),                   /* 14 */
	{NULL, NULL, 0, NULL, 0}
};
#define NMC_FIELDS_SETTINGS_NAMES_ALL    NM_SETTING_CONNECTION_SETTING_NAME","\
                                         NM_SETTING_WIRED_SETTING_NAME","\
                                         NM_SETTING_802_1X_SETTING_NAME","\
                                         NM_SETTING_WIRELESS_SETTING_NAME","\
                                         NM_SETTING_WIRELESS_SECURITY_SETTING_NAME","\
                                         NM_SETTING_IP4_CONFIG_SETTING_NAME","\
                                         NM_SETTING_IP6_CONFIG_SETTING_NAME","\
                                         NM_SETTING_SERIAL_SETTING_NAME","\
                                         NM_SETTING_PPP_SETTING_NAME","\
                                         NM_SETTING_PPPOE_SETTING_NAME","\
                                         NM_SETTING_GSM_SETTING_NAME","\
                                         NM_SETTING_CDMA_SETTING_NAME","\
                                         NM_SETTING_BLUETOOTH_SETTING_NAME","\
                                         NM_SETTING_OLPC_MESH_SETTING_NAME","\
                                         NM_SETTING_VPN_SETTING_NAME


typedef struct {
	NmCli *nmc;
	int argc;
	char **argv;
} ArgsInfo;

extern GMainLoop *loop;   /* glib main loop variable */

static ArgsInfo args_info;

/* static function prototypes */
static void usage (void);
static void quit (void);
static void show_connection (NMConnection *data, gpointer user_data);
static NMConnection *find_connection (GSList *list, const char *filter_type, const char *filter_val);
static gboolean find_device_for_connection (NmCli *nmc, NMConnection *connection, const char *iface, const char *ap,
                                            NMDevice **device, const char **spec_object, GError **error);
static const char *active_connection_state_to_string (NMActiveConnectionState state);
static void active_connection_state_cb (NMActiveConnection *active, GParamSpec *pspec, gpointer user_data);
static void activate_connection_cb (gpointer user_data, const char *path, GError *error);
static void get_connections_cb (NMRemoteSettings *settings, gpointer user_data);
static NMCResultCode do_connections_list (NmCli *nmc, int argc, char **argv);
static NMCResultCode do_connections_status (NmCli *nmc, int argc, char **argv);
static NMCResultCode do_connection_up (NmCli *nmc, int argc, char **argv);
static NMCResultCode do_connection_down (NmCli *nmc, int argc, char **argv);

static void
usage (void)
{
	fprintf (stderr,
	 	 _("Usage: nmcli con { COMMAND | help }\n"
		 "  COMMAND := { list | status | up | down }\n\n"
		 "  list [id <id> | uuid <id>]\n"
		 "  status\n"
		 "  up id <id> | uuid <id> [iface <iface>] [ap <hwaddr>] [--nowait] [--timeout <timeout>]\n"
		 "  down id <id> | uuid <id>\n"));
}

/* quit main loop */
static void
quit (void)
{
	g_main_loop_quit (loop);  /* quit main loop */
}

static gboolean
nmc_connection_detail (NMConnection *connection, NmCli *nmc)
{
	NMSetting *setting;
	GError *error = NULL;
	GArray *print_settings_array;
	int i;
	char *fields_str;
	char *fields_all =    NMC_FIELDS_SETTINGS_NAMES_ALL;
	char *fields_common = NMC_FIELDS_SETTINGS_NAMES_ALL;
	guint32 mode_flag = (nmc->print_output == NMC_PRINT_PRETTY) ? NMC_PF_FLAG_PRETTY : (nmc->print_output == NMC_PRINT_TERSE) ? NMC_PF_FLAG_TERSE : 0;
	guint32 multiline_flag = nmc->multiline_output ? NMC_PF_FLAG_MULTILINE : 0;
	guint32 escape_flag = nmc->escape_values ? NMC_PF_FLAG_ESCAPE : 0;
	gboolean was_output = FALSE;

	if (!nmc->required_fields || strcasecmp (nmc->required_fields, "common") == 0)
		fields_str = fields_common;
	else if (!nmc->required_fields || strcasecmp (nmc->required_fields, "all") == 0)
		fields_str = fields_all;
	else
		fields_str = nmc->required_fields;

	print_settings_array = parse_output_fields (fields_str, nmc_fields_settings_names, &error);
	if (error) {
		if (error->code == 0)
			g_string_printf (nmc->return_text, _("Error: 'con list': %s"), error->message);
		else
			g_string_printf (nmc->return_text, _("Error: 'con list': %s; allowed fields: %s"), error->message, NMC_FIELDS_SETTINGS_NAMES_ALL);
		g_error_free (error);
		nmc->return_value = NMC_RESULT_ERROR_USER_INPUT;
		return FALSE;
	}

	nmc->allowed_fields = nmc_fields_settings_names;
	nmc->print_fields.flags = multiline_flag | mode_flag | escape_flag | NMC_PF_FLAG_MAIN_HEADER_ONLY;
	nmc->print_fields.header_name = _("Connection details");
	nmc->print_fields.indices = parse_output_fields (NMC_FIELDS_SETTINGS_NAMES_ALL, nmc->allowed_fields, NULL);
	print_fields (nmc->print_fields, nmc->allowed_fields);

	/* Loop through the required settings and print them. */
	for (i = 0; i < print_settings_array->len; i++) {
		int section_idx = g_array_index (print_settings_array, int, i);

		if (nmc->print_output != NMC_PRINT_TERSE && !nmc->multiline_output && was_output)
			printf ("\n"); /* Empty line */

		was_output = FALSE;

		if (!strcasecmp (nmc_fields_settings_names[section_idx].name, nmc_fields_settings_names[0].name)) {
			setting = nm_connection_get_setting (connection, NM_TYPE_SETTING_CONNECTION);
			if (setting) {
				setting_connection_details (setting, nmc);
				was_output = TRUE;
				continue;
			}
		}

		if (!strcasecmp (nmc_fields_settings_names[section_idx].name, nmc_fields_settings_names[1].name)) {
			setting = nm_connection_get_setting (connection, NM_TYPE_SETTING_WIRED);
			if (setting) {
				setting_wired_details (setting, nmc);
				was_output = TRUE;
				continue;
			}
		}

		if (!strcasecmp (nmc_fields_settings_names[section_idx].name, nmc_fields_settings_names[2].name)) {
			setting = nm_connection_get_setting (connection, NM_TYPE_SETTING_802_1X);
			if (setting) {
				setting_802_1X_details (setting, nmc);
				was_output = TRUE;
				continue;
			}
		}

		if (!strcasecmp (nmc_fields_settings_names[section_idx].name, nmc_fields_settings_names[3].name)) {
			setting = nm_connection_get_setting (connection, NM_TYPE_SETTING_WIRELESS);
			if (setting) {
				setting_wireless_details (setting, nmc);
				was_output = TRUE;
				continue;
			}
		}

		if (!strcasecmp (nmc_fields_settings_names[section_idx].name, nmc_fields_settings_names[4].name)) {
			setting = nm_connection_get_setting (connection, NM_TYPE_SETTING_WIRELESS_SECURITY);
			if (setting) {
				setting_wireless_security_details (setting, nmc);
				was_output = TRUE;
				continue;
			}
		}

		if (!strcasecmp (nmc_fields_settings_names[section_idx].name, nmc_fields_settings_names[5].name)) {
			setting = nm_connection_get_setting (connection, NM_TYPE_SETTING_IP4_CONFIG);
			if (setting) {
				setting_ip4_config_details (setting, nmc);
				was_output = TRUE;
				continue;
			}
		}

		if (!strcasecmp (nmc_fields_settings_names[section_idx].name, nmc_fields_settings_names[6].name)) {
			setting = nm_connection_get_setting (connection, NM_TYPE_SETTING_IP6_CONFIG);
			if (setting) {
				setting_ip6_config_details (setting, nmc);
				was_output = TRUE;
				continue;
			}
		}

		if (!strcasecmp (nmc_fields_settings_names[section_idx].name, nmc_fields_settings_names[7].name)) {
			setting = nm_connection_get_setting (connection, NM_TYPE_SETTING_SERIAL);
			if (setting) {
				setting_serial_details (setting, nmc);
				was_output = TRUE;
				continue;
			}
		}

		if (!strcasecmp (nmc_fields_settings_names[section_idx].name, nmc_fields_settings_names[8].name)) {
			setting = nm_connection_get_setting (connection, NM_TYPE_SETTING_PPP);
			if (setting) {
				setting_ppp_details (setting, nmc);
				was_output = TRUE;
				continue;
			}
		}

		if (!strcasecmp (nmc_fields_settings_names[section_idx].name, nmc_fields_settings_names[9].name)) {
			setting = nm_connection_get_setting (connection, NM_TYPE_SETTING_PPPOE);
			if (setting) {
				setting_pppoe_details (setting, nmc);
				was_output = TRUE;
				continue;
			}
		}

		if (!strcasecmp (nmc_fields_settings_names[section_idx].name, nmc_fields_settings_names[10].name)) {
			setting = nm_connection_get_setting (connection, NM_TYPE_SETTING_GSM);
			if (setting) {
				setting_gsm_details (setting, nmc);
				was_output = TRUE;
				continue;
			}
		}

		if (!strcasecmp (nmc_fields_settings_names[section_idx].name, nmc_fields_settings_names[11].name)) {
			setting = nm_connection_get_setting (connection, NM_TYPE_SETTING_CDMA);
			if (setting) {
				setting_cdma_details (setting, nmc);
				was_output = TRUE;
				continue;
			}
		}

		if (!strcasecmp (nmc_fields_settings_names[section_idx].name, nmc_fields_settings_names[12].name)) {
			setting = nm_connection_get_setting (connection, NM_TYPE_SETTING_BLUETOOTH);
			if (setting) {
				setting_bluetooth_details (setting, nmc);
				was_output = TRUE;
				continue;
			}
		}

		if (!strcasecmp (nmc_fields_settings_names[section_idx].name, nmc_fields_settings_names[13].name)) {
			setting = nm_connection_get_setting (connection, NM_TYPE_SETTING_OLPC_MESH);
			if (setting) {
				setting_olpc_mesh_details (setting, nmc);
				was_output = TRUE;
				continue;
			}
		}

		if (!strcasecmp (nmc_fields_settings_names[section_idx].name, nmc_fields_settings_names[14].name)) {
			setting = nm_connection_get_setting (connection, NM_TYPE_SETTING_VPN);
			if (setting) {
				setting_vpn_details (setting, nmc);
				was_output = TRUE;
				continue;
			}
		}
	}

	if (print_settings_array)
		g_array_free (print_settings_array, FALSE);

	return NMC_RESULT_SUCCESS;
}

static void
show_connection (NMConnection *data, gpointer user_data)
{
	NMConnection *connection = (NMConnection *) data;
	NmCli *nmc = (NmCli *) user_data;
	NMSettingConnection *s_con;
	guint64 timestamp;
	char *timestamp_str;
	char timestamp_real_str[64];

	s_con = (NMSettingConnection *) nm_connection_get_setting (connection, NM_TYPE_SETTING_CONNECTION);
	if (s_con) {
		/* Obtain field values */
		timestamp = nm_setting_connection_get_timestamp (s_con);
		timestamp_str = g_strdup_printf ("%" G_GUINT64_FORMAT, timestamp);
		strftime (timestamp_real_str, sizeof (timestamp_real_str), "%c", localtime ((time_t *) &timestamp));

		nmc->allowed_fields[0].value = nm_setting_connection_get_id (s_con);
		nmc->allowed_fields[1].value = nm_setting_connection_get_uuid (s_con);
		nmc->allowed_fields[2].value = nm_setting_connection_get_connection_type (s_con);
<<<<<<< HEAD
		nmc->allowed_fields[3].value = timestamp_str;
		nmc->allowed_fields[4].value = timestamp ? timestamp_real_str : _("never");
		nmc->allowed_fields[5].value = nm_setting_connection_get_autoconnect (s_con) ? _("yes") : _("no");
		nmc->allowed_fields[6].value = nm_setting_connection_get_read_only (s_con) ? _("yes") : _("no");
=======
		nmc->allowed_fields[3].value = nm_connection_get_scope (connection) == NM_CONNECTION_SCOPE_SYSTEM ? _("system") : _("user");
		nmc->allowed_fields[4].value = timestamp_str;
		nmc->allowed_fields[5].value = timestamp ? timestamp_real_str : _("never");
		nmc->allowed_fields[6].value = nm_setting_connection_get_autoconnect (s_con) ? _("yes") : _("no");
		nmc->allowed_fields[7].value = nm_setting_connection_get_read_only (s_con) ? _("yes") : _("no");
		nmc->allowed_fields[8].value = nm_connection_get_path (connection);
>>>>>>> 9c0a812d

		nmc->print_fields.flags &= ~NMC_PF_FLAG_MAIN_HEADER_ADD & ~NMC_PF_FLAG_MAIN_HEADER_ONLY & ~NMC_PF_FLAG_FIELD_NAMES; /* Clear header flags */
		print_fields (nmc->print_fields, nmc->allowed_fields);

		g_free (timestamp_str);
	}
}

static NMConnection *
find_connection (GSList *list, const char *filter_type, const char *filter_val)
{
	NMSettingConnection *s_con;
	NMConnection *connection;
	GSList *iterator;
	const char *id;
	const char *uuid;

	iterator = list;
	while (iterator) {
		connection = NM_CONNECTION (iterator->data);
		s_con = (NMSettingConnection *) nm_connection_get_setting (connection, NM_TYPE_SETTING_CONNECTION);
		if (s_con) {
			id = nm_setting_connection_get_id (s_con);
			uuid = nm_setting_connection_get_uuid (s_con);
			if (filter_type) {
				if ((strcmp (filter_type, "id") == 0 && strcmp (filter_val, id) == 0) ||
				    (strcmp (filter_type, "uuid") == 0 && strcmp (filter_val, uuid) == 0)) {
					return connection;
				}
			}
		}
		iterator = g_slist_next (iterator);
	}

	return NULL;
}

static NMCResultCode
do_connections_list (NmCli *nmc, int argc, char **argv)
{
	GError *error1 = NULL;
	GError *error2 = NULL;
	char *fields_str;
	char *fields_all =    NMC_FIELDS_CON_LIST_ALL;
	char *fields_common = NMC_FIELDS_CON_LIST_COMMON;
	guint32 mode_flag = (nmc->print_output == NMC_PRINT_PRETTY) ? NMC_PF_FLAG_PRETTY : (nmc->print_output == NMC_PRINT_TERSE) ? NMC_PF_FLAG_TERSE : 0;
	guint32 multiline_flag = nmc->multiline_output ? NMC_PF_FLAG_MULTILINE : 0;
	guint32 escape_flag = nmc->escape_values ? NMC_PF_FLAG_ESCAPE : 0;
	gboolean valid_param_specified = FALSE;

	nmc->should_wait = FALSE;

	if (!nmc->required_fields || strcasecmp (nmc->required_fields, "common") == 0)
		fields_str = fields_common;
	else if (!nmc->required_fields || strcasecmp (nmc->required_fields, "all") == 0)
		fields_str = fields_all;
	else
		fields_str = nmc->required_fields;

	nmc->allowed_fields = nmc_fields_con_list;
	nmc->print_fields.indices = parse_output_fields (fields_str, nmc->allowed_fields, &error1);
	/* error1 is checked later - it's not valid for connection details */

	if (argc == 0) {
		if (!nmc_terse_option_check (nmc->print_output, nmc->required_fields, &error2))
			goto error;
		if (error1)
			goto error;
		valid_param_specified = TRUE;

		nmc->print_fields.flags = multiline_flag | mode_flag | escape_flag | NMC_PF_FLAG_FIELD_NAMES;
		print_fields (nmc->print_fields, nmc->allowed_fields);
		g_slist_foreach (nmc->system_connections, (GFunc) show_connection, nmc);
	}
	else {
		while (argc > 0) {
			if (strcmp (*argv, "id") == 0 || strcmp (*argv, "uuid") == 0) {
				const char *selector = *argv;
				NMConnection *con;

				if (next_arg (&argc, &argv) != 0) {
					g_string_printf (nmc->return_text, _("Error: %s argument is missing."), *argv);
					nmc->return_value = NMC_RESULT_ERROR_USER_INPUT;
					return nmc->return_value;
				}
				valid_param_specified = TRUE;
				if (!nmc->mode_specified)
					nmc->multiline_output = TRUE;  /* multiline mode is default for 'con list id|uuid' */

				con = find_connection (nmc->system_connections, selector, *argv);
				if (con) {
					nmc_connection_detail (con, nmc);
				}
				else {
					g_string_printf (nmc->return_text, _("Error: %s - no such connection."), *argv);
					nmc->return_value = NMC_RESULT_ERROR_UNKNOWN;
				}
				break;
			}
			else {
				fprintf (stderr, _("Unknown parameter: %s\n"), *argv);
			}

			argc--;
			argv++;
		}
	}

	if (!valid_param_specified) {
		g_string_printf (nmc->return_text, _("Error: no valid parameter specified."));
		nmc->return_value = NMC_RESULT_ERROR_USER_INPUT;
	}
	return nmc->return_value;

error:
	if (error1) {
		if (error1->code == 0)
			g_string_printf (nmc->return_text, _("Error: 'con list': %s"), error1->message);
		else
			g_string_printf (nmc->return_text, _("Error: 'con list': %s; allowed fields: %s"), error1->message, NMC_FIELDS_CON_LIST_ALL);
		g_error_free (error1);
		nmc->return_value = NMC_RESULT_ERROR_USER_INPUT;
	}
	if (error2) {
		g_string_printf (nmc->return_text, _("Error: %s."), error2->message);
		nmc->return_value = NMC_RESULT_ERROR_USER_INPUT;
		g_error_free (error2);
	}

	return nmc->return_value;
}

static void
show_active_connection (gpointer data, gpointer user_data)
{
	NMActiveConnection *active = NM_ACTIVE_CONNECTION (data);
	NmCli *nmc = (NmCli *) user_data;
	GSList *con_list, *iter;
	const char *active_path;
	NMSettingConnection *s_con;
	const GPtrArray *devices;
	GString *dev_str;
	int i;

	active_path = nm_active_connection_get_connection (active);

	/* Get devices of the active connection */
	dev_str = g_string_new (NULL);
	devices = nm_active_connection_get_devices (active);
	for (i = 0; devices && (i < devices->len); i++) {
		NMDevice *device = g_ptr_array_index (devices, i);

		g_string_append (dev_str, nm_device_get_iface (device));
		g_string_append_c (dev_str, ',');
	}
	if (dev_str->len > 0)
		g_string_truncate (dev_str, dev_str->len - 1);  /* Cut off last ',' */

	con_list = nmc->system_connections; 
	for (iter = con_list; iter; iter = g_slist_next (iter)) {
		NMConnection *connection = (NMConnection *) iter->data;
		const char *con_path = nm_connection_get_path (connection);

		if (!strcmp (active_path, con_path)) {
			/* This connection is active */
			s_con = (NMSettingConnection *) nm_connection_get_setting (connection, NM_TYPE_SETTING_CONNECTION);
			g_assert (s_con != NULL);

			/* Obtain field values */
<<<<<<< HEAD
			nmc->allowed_fields[0].value = nm_setting_connection_get_id (s_con);
			nmc->allowed_fields[1].value = nm_setting_connection_get_uuid (s_con);
			nmc->allowed_fields[2].value = dev_str->str;
			nmc->allowed_fields[3].value = nm_active_connection_get_default (active) ? _("yes") : _("no");
			nmc->allowed_fields[4].value = nm_active_connection_get_specific_object (active);
			nmc->allowed_fields[5].value = NM_IS_VPN_CONNECTION (active) ? _("yes") : _("no");

			nmc->print_fields.flags &= ~NMC_PF_FLAG_MAIN_HEADER_ADD & ~NMC_PF_FLAG_MAIN_HEADER_ONLY & ~NMC_PF_FLAG_FIELD_NAMES; /* Clear header flags */
			print_fields (nmc->print_fields, nmc->allowed_fields);
=======
			info->nmc->allowed_fields[0].value = nm_setting_connection_get_id (s_con);
			info->nmc->allowed_fields[1].value = nm_setting_connection_get_uuid (s_con);
			info->nmc->allowed_fields[2].value = dev_str->str;
			info->nmc->allowed_fields[3].value = active_service_scope == NM_CONNECTION_SCOPE_SYSTEM ? _("system") : _("user");
			info->nmc->allowed_fields[4].value = nm_active_connection_get_default (active) ? _("yes") : _("no");
			info->nmc->allowed_fields[5].value = nm_active_connection_get_service_name (active);
			info->nmc->allowed_fields[6].value = nm_active_connection_get_specific_object (active);
			info->nmc->allowed_fields[7].value = NM_IS_VPN_CONNECTION (active) ? _("yes") : _("no");
			info->nmc->allowed_fields[8].value = nm_object_get_path (NM_OBJECT (active));

			info->nmc->print_fields.flags &= ~NMC_PF_FLAG_MAIN_HEADER_ADD & ~NMC_PF_FLAG_MAIN_HEADER_ONLY & ~NMC_PF_FLAG_FIELD_NAMES; /* Clear header flags */
			print_fields (info->nmc->print_fields, info->nmc->allowed_fields);
>>>>>>> 9c0a812d
			break;
		}
	}

	g_string_free (dev_str, TRUE);
}

static NMCResultCode
do_connections_status (NmCli *nmc, int argc, char **argv)
{
	const GPtrArray *active_cons;
	GError *error = NULL;
	char *fields_str;
	char *fields_all =    NMC_FIELDS_CON_STATUS_ALL;
	char *fields_common = NMC_FIELDS_CON_STATUS_COMMON;
	guint32 mode_flag = (nmc->print_output == NMC_PRINT_PRETTY) ? NMC_PF_FLAG_PRETTY : (nmc->print_output == NMC_PRINT_TERSE) ? NMC_PF_FLAG_TERSE : 0;
	guint32 multiline_flag = nmc->multiline_output ? NMC_PF_FLAG_MULTILINE : 0;
	guint32 escape_flag = nmc->escape_values ? NMC_PF_FLAG_ESCAPE : 0;

	nmc->should_wait = FALSE;

	/* create NMClient */
	if (!nmc->get_client (nmc))
		return nmc->return_value;

	active_cons = nm_client_get_active_connections (nmc->client);

	if (!nmc->required_fields || strcasecmp (nmc->required_fields, "common") == 0)
		fields_str = fields_common;
	else if (!nmc->required_fields || strcasecmp (nmc->required_fields, "all") == 0)
		fields_str = fields_all;
	else
		fields_str = nmc->required_fields;

	nmc->allowed_fields = nmc_fields_con_status;
	nmc->print_fields.indices = parse_output_fields (fields_str, nmc->allowed_fields, &error);

	if (error) {
		if (error->code == 0)
			g_string_printf (nmc->return_text, _("Error: 'con status': %s"), error->message);
		else
			g_string_printf (nmc->return_text, _("Error: 'con status': %s; allowed fields: %s"), error->message, NMC_FIELDS_CON_STATUS_ALL);
		g_error_free (error);
		nmc->return_value = NMC_RESULT_ERROR_USER_INPUT;
		goto error;
	}

	nmc->print_fields.flags = multiline_flag | mode_flag | escape_flag | NMC_PF_FLAG_MAIN_HEADER_ADD | NMC_PF_FLAG_FIELD_NAMES;
	nmc->print_fields.header_name = _("Active connections");
	print_fields (nmc->print_fields, nmc->allowed_fields);

	if (active_cons && active_cons->len)
		g_ptr_array_foreach ((GPtrArray *) active_cons, show_active_connection, (gpointer) nmc);

error:

	return nmc->return_value;
}

/* --------------------
 * These function should be moved to libnm-glib in the end.
 */
static gboolean
check_ethernet_compatible (NMDeviceEthernet *device, NMConnection *connection, GError **error)
{
	NMSettingConnection *s_con;
	NMSettingWired *s_wired;
	const char *connection_type;
	gboolean is_pppoe = FALSE;

	g_return_val_if_fail (error == NULL || *error == NULL, FALSE);

	s_con = NM_SETTING_CONNECTION (nm_connection_get_setting (connection, NM_TYPE_SETTING_CONNECTION));
	g_assert (s_con);

	connection_type = nm_setting_connection_get_connection_type (s_con);
	if (   strcmp (connection_type, NM_SETTING_WIRED_SETTING_NAME)
	    && strcmp (connection_type, NM_SETTING_PPPOE_SETTING_NAME)) {
		g_set_error (error, 0, 0,
		             "The connection was not a wired or PPPoE connection.");
		return FALSE;
	}

	if (!strcmp (connection_type, NM_SETTING_PPPOE_SETTING_NAME))
		is_pppoe = TRUE;

	s_wired = (NMSettingWired *) nm_connection_get_setting (connection, NM_TYPE_SETTING_WIRED);
	/* Wired setting is optional for PPPoE */
	if (!is_pppoe && !s_wired) {
		g_set_error (error, 0, 0,
		             "The connection was not a valid wired connection.");
		return FALSE;
	}

	if (s_wired) {
		const GByteArray *mac;
		const char *device_mac_str;
		struct ether_addr *device_mac;

		device_mac_str = nm_device_ethernet_get_permanent_hw_address (device);
		device_mac = ether_aton (device_mac_str);
		if (!device_mac) {
			g_set_error (error, 0, 0, "Invalid device MAC address.");
			return FALSE;
		}

		mac = nm_setting_wired_get_mac_address (s_wired);
		if (mac && memcmp (mac->data, device_mac->ether_addr_octet, ETH_ALEN)) {
			g_set_error (error, 0, 0,
			             "The connection's MAC address did not match this device.");
			return FALSE;
		}
	}

	// FIXME: check bitrate against device capabilities

	return TRUE;
}

static gboolean
check_wifi_compatible (NMDeviceWifi *device, NMConnection *connection, GError **error)
{
	NMSettingConnection *s_con;
	NMSettingWireless *s_wireless;

	g_return_val_if_fail (error == NULL || *error == NULL, FALSE);

	s_con = NM_SETTING_CONNECTION (nm_connection_get_setting (connection, NM_TYPE_SETTING_CONNECTION));
	g_assert (s_con);

	if (strcmp (nm_setting_connection_get_connection_type (s_con), NM_SETTING_WIRELESS_SETTING_NAME)) {
		g_set_error (error, 0, 0,
		             "The connection was not a WiFi connection.");
		return FALSE;
	}

	s_wireless = NM_SETTING_WIRELESS (nm_connection_get_setting (connection, NM_TYPE_SETTING_WIRELESS));
	if (!s_wireless) {
		g_set_error (error, 0, 0,
		             "The connection was not a valid WiFi connection.");
		return FALSE;
	}

	if (s_wireless) {
		const GByteArray *mac;
		const char *device_mac_str;
		struct ether_addr *device_mac;

		device_mac_str = nm_device_wifi_get_permanent_hw_address (device);
		device_mac = ether_aton (device_mac_str);
		if (!device_mac) {
			g_set_error (error, 0, 0, "Invalid device MAC address.");
			return FALSE;
		}

		mac = nm_setting_wireless_get_mac_address (s_wireless);
		if (mac && memcmp (mac->data, device_mac->ether_addr_octet, ETH_ALEN)) {
			g_set_error (error, 0, 0,
		        	     "The connection's MAC address did not match this device.");
			return FALSE;
		}
	}

	// FIXME: check channel/freq/band against bands the hardware supports
	// FIXME: check encryption against device capabilities
	// FIXME: check bitrate against device capabilities

	return TRUE;
}

static gboolean
check_bt_compatible (NMDeviceBt *device, NMConnection *connection, GError **error)
{
	NMSettingConnection *s_con;
	NMSettingBluetooth *s_bt;
	const GByteArray *array;
	char *str;
	const char *device_hw_str;
	int addr_match = FALSE;
	const char *bt_type_str;
	guint32 bt_type, bt_capab;

	g_return_val_if_fail (error == NULL || *error == NULL, FALSE);

	s_con = NM_SETTING_CONNECTION (nm_connection_get_setting (connection, NM_TYPE_SETTING_CONNECTION));
	g_assert (s_con);

	if (strcmp (nm_setting_connection_get_connection_type (s_con), NM_SETTING_BLUETOOTH_SETTING_NAME)) {
		g_set_error (error, 0, 0,
		             "The connection was not a Bluetooth connection.");
		return FALSE;
	}

	s_bt = NM_SETTING_BLUETOOTH (nm_connection_get_setting (connection, NM_TYPE_SETTING_BLUETOOTH));
	if (!s_bt) {
		g_set_error (error, 0, 0,
		             "The connection was not a valid Bluetooth connection.");
		return FALSE;
	}

	array = nm_setting_bluetooth_get_bdaddr (s_bt);
	if (!array || (array->len != ETH_ALEN)) {
		g_set_error (error, 0, 0,
		             "The connection did not contain a valid Bluetooth address.");
		return FALSE;
	}

	bt_type_str = nm_setting_bluetooth_get_connection_type (s_bt);
	g_assert (bt_type_str);

	bt_type = NM_BT_CAPABILITY_NONE;
	if (!strcmp (bt_type_str, NM_SETTING_BLUETOOTH_TYPE_DUN))
		bt_type = NM_BT_CAPABILITY_DUN;
	else if (!strcmp (bt_type_str, NM_SETTING_BLUETOOTH_TYPE_PANU))
		bt_type = NM_BT_CAPABILITY_NAP;

	bt_capab = nm_device_bt_get_capabilities (device);
	if (!(bt_type & bt_capab)) {
		g_set_error (error, 0, 0,
		             "The connection was not compatible with the device's capabilities.");
		return FALSE;
	}

	device_hw_str = nm_device_bt_get_hw_address (device);

	str = g_strdup_printf ("%02X:%02X:%02X:%02X:%02X:%02X",
	                       array->data[0], array->data[1], array->data[2],
	                       array->data[3], array->data[4], array->data[5]);
	addr_match = !strcmp (device_hw_str, str);
	g_free (str);

	return addr_match;
}

#if 0
static gboolean
check_olpc_mesh_compatible (NMDeviceOlpcMesh *device, NMConnection *connection, GError **error)
{
	NMSettingConnection *s_con;
	NMSettingOlpcMesh *s_mesh;

	g_return_val_if_fail (error == NULL || *error == NULL, FALSE);

	s_con = NM_SETTING_CONNECTION (nm_connection_get_setting (connection, NM_TYPE_SETTING_CONNECTION));
	g_assert (s_con);

	if (strcmp (nm_setting_connection_get_connection_type (s_con), NM_SETTING_OLPC_MESH_SETTING_NAME)) {
		g_set_error (error, 0, 0,
		             "The connection was not a Mesh connection.");
		return FALSE;
	}

	s_mesh = NM_SETTING_OLPC_MESH (nm_connection_get_setting (connection, NM_TYPE_SETTING_OLPC_MESH));
	if (!s_mesh) {
		g_set_error (error, 0, 0,
		             "The connection was not a valid Mesh connection.");
		return FALSE;
	}

	return TRUE;
}
#endif

static gboolean
nm_device_is_connection_compatible (NMDevice *device, NMConnection *connection, GError **error)
{
	g_return_val_if_fail (NM_IS_DEVICE (device), FALSE);
	g_return_val_if_fail (NM_IS_CONNECTION (connection), FALSE);

	if (NM_IS_DEVICE_ETHERNET (device))
		return check_ethernet_compatible (NM_DEVICE_ETHERNET (device), connection, error);
	else if (NM_IS_DEVICE_WIFI (device))
		return check_wifi_compatible (NM_DEVICE_WIFI (device), connection, error);
	else if (NM_IS_DEVICE_BT (device))
		return check_bt_compatible (NM_DEVICE_BT (device), connection, error);
//	else if (NM_IS_DEVICE_OLPC_MESH (device))
//		return check_olpc_mesh_compatible (NM_DEVICE_OLPC_MESH (device), connection, error);

	g_set_error (error, 0, 0, "unhandled device type '%s'", G_OBJECT_TYPE_NAME (device));
	return FALSE;
}


/**
 * nm_client_get_active_connection_by_path:
 * @client: a #NMClient
 * @object_path: the object path to search for
 *
 * Gets a #NMActiveConnection from a #NMClient.
 *
 * Returns: the #NMActiveConnection for the given @object_path or %NULL if none is found.
 **/
static NMActiveConnection *
nm_client_get_active_connection_by_path (NMClient *client, const char *object_path)
{
	const GPtrArray *actives;
	int i;
	NMActiveConnection *active = NULL;

	g_return_val_if_fail (NM_IS_CLIENT (client), NULL);
	g_return_val_if_fail (object_path, NULL);

	actives = nm_client_get_active_connections (client);
	if (!actives)
		return NULL;

	for (i = 0; i < actives->len; i++) {
		NMActiveConnection *candidate = g_ptr_array_index (actives, i);
		if (!strcmp (nm_object_get_path (NM_OBJECT (candidate)), object_path)) {
			active = candidate;
			break;
		}
	}

	return active;
}
/* -------------------- */

static NMActiveConnection *
get_default_active_connection (NmCli *nmc, NMDevice **device)
{
	NMActiveConnection *default_ac = NULL;
	NMDevice *non_default_device = NULL;
	NMActiveConnection *non_default_ac = NULL;
	const GPtrArray *connections;
	int i;

	g_return_val_if_fail (nmc != NULL, NULL);
	g_return_val_if_fail (device != NULL, NULL);
	g_return_val_if_fail (*device == NULL, NULL);

	connections = nm_client_get_active_connections (nmc->client);
	for (i = 0; connections && (i < connections->len); i++) {
		NMActiveConnection *candidate = g_ptr_array_index (connections, i);
		const GPtrArray *devices;

		devices = nm_active_connection_get_devices (candidate);
		if (!devices || !devices->len)
			continue;

		if (nm_active_connection_get_default (candidate)) {
			if (!default_ac) {
				*device = g_ptr_array_index (devices, 0);
				default_ac = candidate;
			}
		} else {
			if (!non_default_ac) {
				non_default_device = g_ptr_array_index (devices, 0);
				non_default_ac = candidate;
			}
		}
	}

	/* Prefer the default connection if one exists, otherwise return the first
	 * non-default connection.
	 */
	if (!default_ac && non_default_ac) {
		default_ac = non_default_ac;
		*device = non_default_device;
	}
	return default_ac;
}

/* Find a device to activate the connection on.
 * IN:  connection:  connection to activate
 *      iface:       device interface name to use (optional)
 *      ap:          access point to use (optional; valid just for 802-11-wireless)
 * OUT: device:      found device
 *      spec_object: specific_object path of NMAccessPoint
 * RETURNS: TRUE when a device is found, FALSE otherwise.
 */
static gboolean
find_device_for_connection (NmCli *nmc, NMConnection *connection, const char *iface, const char *ap,
                            NMDevice **device, const char **spec_object, GError **error)
{
	NMSettingConnection *s_con;
	const char *con_type;
	int i, j;

	g_return_val_if_fail (nmc != NULL, FALSE);
	g_return_val_if_fail (device != NULL && *device == NULL, FALSE);
	g_return_val_if_fail (spec_object != NULL && *spec_object == NULL, FALSE);
	g_return_val_if_fail (error == NULL || *error == NULL, FALSE);

	s_con = (NMSettingConnection *) nm_connection_get_setting (connection, NM_TYPE_SETTING_CONNECTION);
	g_assert (s_con);
	con_type = nm_setting_connection_get_connection_type (s_con);

	if (strcmp (con_type, "vpn") == 0) {
		/* VPN connections */
		NMActiveConnection *active = NULL;
		if (iface) {
			const GPtrArray *connections = nm_client_get_active_connections (nmc->client);
			for (i = 0; connections && (i < connections->len) && !active; i++) {
				NMActiveConnection *candidate = g_ptr_array_index (connections, i);
				const GPtrArray *devices = nm_active_connection_get_devices (candidate);
				if (!devices || !devices->len)
					continue;

				for (j = 0; devices && (j < devices->len); j++) {
					NMDevice *dev = g_ptr_array_index (devices, j);
					if (!strcmp (iface, nm_device_get_iface (dev))) {
						active = candidate;
						*device = dev;
						break;
					}
				}
			}
			if (!active) {
				g_set_error (error, 0, 0, _("no active connection on device '%s'"), iface);
				return FALSE;
			}
			*spec_object = nm_object_get_path (NM_OBJECT (active));
			return TRUE;
		} else {
			active = get_default_active_connection (nmc, device);
			if (!active) {
				g_set_error (error, 0, 0, _("no active connection or device"));
				return FALSE;
			}
			*spec_object = nm_object_get_path (NM_OBJECT (active));
			return TRUE;
		}
	} else {
		/* Other connections */
		NMDevice *found_device = NULL;
		const GPtrArray *devices = nm_client_get_devices (nmc->client);

		for (i = 0; devices && (i < devices->len) && !found_device; i++) {
			NMDevice *dev = g_ptr_array_index (devices, i);

			if (iface) {
				const char *dev_iface = nm_device_get_iface (dev);
				if (   !strcmp (dev_iface, iface)
				    && nm_device_is_connection_compatible (dev, connection, NULL)) {
					found_device = dev;
				}
			} else {
				if (nm_device_is_connection_compatible (dev, connection, NULL)) {
					found_device = dev;
				}
			}

			if (found_device && ap && !strcmp (con_type, "802-11-wireless") && NM_IS_DEVICE_WIFI (dev)) {
				char *hwaddr_up = g_ascii_strup (ap, -1);
				const GPtrArray *aps = nm_device_wifi_get_access_points (NM_DEVICE_WIFI (dev));
				found_device = NULL;  /* Mark as not found; set to the device again later, only if AP matches */

				for (j = 0; aps && (j < aps->len); j++) {
					NMAccessPoint *candidate_ap = g_ptr_array_index (aps, j);
					const char *candidate_hwaddr = nm_access_point_get_hw_address (candidate_ap);

					if (!strcmp (hwaddr_up, candidate_hwaddr)) {
						found_device = dev;
						*spec_object = nm_object_get_path (NM_OBJECT (candidate_ap));
						break;
					}
				}
				g_free (hwaddr_up);
			}
		}

		if (found_device) {
			*device = found_device;
			return TRUE;
		} else {
			if (iface)
				g_set_error (error, 0, 0, _("device '%s' not compatible with connection '%s'"), iface, nm_setting_connection_get_id (s_con));
			else
				g_set_error (error, 0, 0, _("no device found for connection '%s'"), nm_setting_connection_get_id (s_con));
			return FALSE;
		}
	}
}

static const char *
active_connection_state_to_string (NMActiveConnectionState state)
{
	switch (state) {
	case NM_ACTIVE_CONNECTION_STATE_ACTIVATING:
		return _("activating");
	case NM_ACTIVE_CONNECTION_STATE_ACTIVATED:
		return _("activated");
	case NM_ACTIVE_CONNECTION_STATE_UNKNOWN:
	default:
		return _("unknown");
	}
}

static const char *
vpn_connection_state_to_string (NMVPNConnectionState state)
{
	switch (state) {
	case NM_VPN_CONNECTION_STATE_PREPARE:
		return _("VPN connecting (prepare)");
	case NM_VPN_CONNECTION_STATE_NEED_AUTH:
		return _("VPN connecting (need authentication)");
	case NM_VPN_CONNECTION_STATE_CONNECT:
		return _("VPN connecting");
	case NM_VPN_CONNECTION_STATE_IP_CONFIG_GET:
		return _("VPN connecting (getting IP configuration)");
	case NM_VPN_CONNECTION_STATE_ACTIVATED:
		return _("VPN connected");
	case NM_VPN_CONNECTION_STATE_FAILED:
		return _("VPN connection failed");
	case NM_VPN_CONNECTION_STATE_DISCONNECTED:
		return _("VPN disconnected");
	default:
		return _("unknown");
	}
}

static const char *
vpn_connection_state_reason_to_string (NMVPNConnectionStateReason reason)
{
	switch (reason) {
	case NM_VPN_CONNECTION_STATE_REASON_UNKNOWN:
		return _("unknown reason");
	case NM_VPN_CONNECTION_STATE_REASON_NONE:
		return _("none");
	case NM_VPN_CONNECTION_STATE_REASON_USER_DISCONNECTED:
		return _("the user was disconnected");
	case NM_VPN_CONNECTION_STATE_REASON_DEVICE_DISCONNECTED:
		return _("the base network connection was interrupted");
	case NM_VPN_CONNECTION_STATE_REASON_SERVICE_STOPPED:
		return _("the VPN service stopped unexpectedly");
	case NM_VPN_CONNECTION_STATE_REASON_IP_CONFIG_INVALID:
		return _("the VPN service returned invalid configuration");
	case NM_VPN_CONNECTION_STATE_REASON_CONNECT_TIMEOUT:
		return _("the connection attempt timed out");
	case NM_VPN_CONNECTION_STATE_REASON_SERVICE_START_TIMEOUT:
		return _("the VPN service did not start in time");
	case NM_VPN_CONNECTION_STATE_REASON_SERVICE_START_FAILED:
		return _("the VPN service failed to start");
	case NM_VPN_CONNECTION_STATE_REASON_NO_SECRETS:
		return _("no valid VPN secrets");
	case NM_VPN_CONNECTION_STATE_REASON_LOGIN_FAILED:
		return _("invalid VPN secrets");
	case NM_VPN_CONNECTION_STATE_REASON_CONNECTION_REMOVED:
		return _("the connection was removed");
	default:
		return _("unknown");
	}
}

static void
active_connection_state_cb (NMActiveConnection *active, GParamSpec *pspec, gpointer user_data)
{
	NmCli *nmc = (NmCli *) user_data;
	NMActiveConnectionState state;

	state = nm_active_connection_get_state (active);

	printf (_("state: %s\n"), active_connection_state_to_string (state));

	if (state == NM_ACTIVE_CONNECTION_STATE_ACTIVATED) {
		printf (_("Connection activated\n"));
		quit ();
	} else if (state == NM_ACTIVE_CONNECTION_STATE_UNKNOWN) {
		g_string_printf (nmc->return_text, _("Error: Connection activation failed."));
		nmc->return_value = NMC_RESULT_ERROR_CON_ACTIVATION;
		quit ();
	}
}

static void
vpn_connection_state_cb (NMVPNConnection *vpn,
                         NMVPNConnectionState state,
                         NMVPNConnectionStateReason reason,
                         gpointer user_data)
{
	NmCli *nmc = (NmCli *) user_data;

	switch (state) {
	case NM_VPN_CONNECTION_STATE_PREPARE:
	case NM_VPN_CONNECTION_STATE_NEED_AUTH:
	case NM_VPN_CONNECTION_STATE_CONNECT:
	case NM_VPN_CONNECTION_STATE_IP_CONFIG_GET:
		printf (_("state: %s (%d)\n"), vpn_connection_state_to_string (state), state);
		break;

	case NM_VPN_CONNECTION_STATE_ACTIVATED:
		printf (_("Connection activated\n"));
		quit ();
		break;

	case NM_VPN_CONNECTION_STATE_FAILED:
	case NM_VPN_CONNECTION_STATE_DISCONNECTED:
		g_string_printf (nmc->return_text, _("Error: Connection activation failed: %s."), vpn_connection_state_reason_to_string (reason));
		nmc->return_value = NMC_RESULT_ERROR_CON_ACTIVATION;
		quit ();
		break;

	default:
		break;
	}
}

static gboolean
timeout_cb (gpointer user_data)
{
	/* Time expired -> exit nmcli */

	NmCli *nmc = (NmCli *) user_data;

	g_string_printf (nmc->return_text, _("Error: Timeout %d sec expired."), nmc->timeout);
	nmc->return_value = NMC_RESULT_ERROR_TIMEOUT_EXPIRED;
	quit ();
	return FALSE;
}

static void
foo_active_connections_changed_cb (NMClient *client,
                                   GParamSpec *pspec,
                                   gpointer user_data)
{
	/* Call again activate_connection_cb with dummy arguments;
	 * the correct ones are taken from its first call.
	 */
	activate_connection_cb (NULL, NULL, NULL);
}

static void
activate_connection_cb (gpointer user_data, const char *path, GError *error)
{
	NmCli *nmc = (NmCli *) user_data;
	NMActiveConnection *active;
	NMActiveConnectionState state;
	static gulong handler_id = 0;
	static NmCli *orig_nmc;
	static const char *orig_path;
	static GError *orig_error;

	if (nmc)
	{
		/* Called first time; store actual arguments */
		orig_nmc = nmc;
		orig_path = path;
		orig_error = error;
	}

	/* Disconnect the handler not to be run any more */
	if (handler_id != 0) {
		g_signal_handler_disconnect (orig_nmc->client, handler_id);
		handler_id = 0;
	}

	if (orig_error) {
		g_string_printf (orig_nmc->return_text, _("Error: Connection activation failed: %s"), orig_error->message);
		orig_nmc->return_value = NMC_RESULT_ERROR_CON_ACTIVATION;
		quit ();
	} else {
		active = nm_client_get_active_connection_by_path (orig_nmc->client, orig_path);
		if (!active) {
			/* The active connection path is not in active connections list yet; wait for active-connections signal. */
			/* This is basically the case for VPN connections. */
			if (nmc) {
				/* Called first time, i.e. by nm_client_activate_connection() */
				handler_id = g_signal_connect (orig_nmc->client, "notify::active-connections",
				                               G_CALLBACK (foo_active_connections_changed_cb), NULL);
				return;
			} else {
				g_string_printf (orig_nmc->return_text, _("Error: Obtaining active connection for '%s' failed."), orig_path);
				orig_nmc->return_value = NMC_RESULT_ERROR_CON_ACTIVATION;
				quit ();
				return;
			}
		}

		state = nm_active_connection_get_state (active);

		printf (_("Active connection state: %s\n"), active_connection_state_to_string (state));
		printf (_("Active connection path: %s\n"), orig_path);

		if (orig_nmc->nowait_flag || state == NM_ACTIVE_CONNECTION_STATE_ACTIVATED) {
			/* don't want to wait or already activated */
			quit ();
		} else {
			if (NM_IS_VPN_CONNECTION (active))
				g_signal_connect (NM_VPN_CONNECTION (active), "vpn-state-changed", G_CALLBACK (vpn_connection_state_cb), orig_nmc);
			else
				g_signal_connect (active, "notify::state", G_CALLBACK (active_connection_state_cb), orig_nmc);

			/* Start timer not to loop forever when signals are not emitted */
			g_timeout_add_seconds (orig_nmc->timeout, timeout_cb, orig_nmc);
		}
	}
}

static NMCResultCode
do_connection_up (NmCli *nmc, int argc, char **argv)
{
	NMDevice *device = NULL;
	const char *spec_object = NULL;
	gboolean device_found;
	NMConnection *connection = NULL;
	NMSettingConnection *s_con;
	const char *con_path;
	const char *con_type;
	const char *iface = NULL;
	const char *ap = NULL;
	gboolean id_specified = FALSE;
	gboolean wait = TRUE;
	GError *error = NULL;

	/* Set default timeout for connection activation. It can take quite a long time.
	 * Using 90 seconds.
	 */
	nmc->timeout = 90;

	while (argc > 0) {
		if (strcmp (*argv, "id") == 0 || strcmp (*argv, "uuid") == 0) {
			const char *selector = *argv;
			id_specified = TRUE;

			if (next_arg (&argc, &argv) != 0) {
				g_string_printf (nmc->return_text, _("Error: %s argument is missing."), *argv);
				nmc->return_value = NMC_RESULT_ERROR_USER_INPUT;
				goto error;
			}

			connection = find_connection (nmc->system_connections, selector, *argv);

			if (!connection) {
				g_string_printf (nmc->return_text, _("Error: Unknown connection: %s."), *argv);
				nmc->return_value = NMC_RESULT_ERROR_UNKNOWN;
				goto error;
			}
		}
		else if (strcmp (*argv, "iface") == 0) {
			if (next_arg (&argc, &argv) != 0) {
				g_string_printf (nmc->return_text, _("Error: %s argument is missing."), *argv);
				nmc->return_value = NMC_RESULT_ERROR_USER_INPUT;
				goto error;
			}

			iface = *argv;
		}
		else if (strcmp (*argv, "ap") == 0) {
			if (next_arg (&argc, &argv) != 0) {
				g_string_printf (nmc->return_text, _("Error: %s argument is missing."), *argv);
				nmc->return_value = NMC_RESULT_ERROR_USER_INPUT;
				goto error;
			}

			ap = *argv;
		}
		else if (strcmp (*argv, "--nowait") == 0) {
			wait = FALSE;
		} else if (strcmp (*argv, "--timeout") == 0) {
			if (next_arg (&argc, &argv) != 0) {
				g_string_printf (nmc->return_text, _("Error: %s argument is missing."), *argv);
				nmc->return_value = NMC_RESULT_ERROR_USER_INPUT;
				goto error;
			}

			errno = 0;
			nmc->timeout = strtol (*argv, NULL, 10);
			if (errno || nmc->timeout < 0) {
				g_string_printf (nmc->return_text, _("Error: timeout value '%s' is not valid."), *argv);
				nmc->return_value = NMC_RESULT_ERROR_USER_INPUT;
				goto error;
			}
		} else {
			fprintf (stderr, _("Unknown parameter: %s\n"), *argv);
		}

		argc--;
		argv++;
	}

	if (!id_specified) {
		g_string_printf (nmc->return_text, _("Error: id or uuid has to be specified."));
		nmc->return_value = NMC_RESULT_ERROR_USER_INPUT;
		goto error;
	}

	/* create NMClient */
	if (!nmc->get_client (nmc))
		goto error;

	con_path = nm_connection_get_path (connection);

	s_con = (NMSettingConnection *) nm_connection_get_setting (connection, NM_TYPE_SETTING_CONNECTION);
	g_assert (s_con);
	con_type = nm_setting_connection_get_connection_type (s_con);

	device_found = find_device_for_connection (nmc, connection, iface, ap, &device, &spec_object, &error);

	if (!device_found) {
		if (error)
			g_string_printf (nmc->return_text, _("Error: No suitable device found: %s."), error->message);
		else
			g_string_printf (nmc->return_text, _("Error: No suitable device found."));
		nmc->return_value = NMC_RESULT_ERROR_CON_ACTIVATION;
		goto error;
	}

	/* Use nowait_flag instead of should_wait because exitting has to be postponed till active_connection_state_cb()
	 * is called, giving NM time to check our permissions */
	nmc->nowait_flag = !wait;
	nmc->should_wait = TRUE;
	nm_client_activate_connection (nmc->client,
	                               con_path,
	                               device,
	                               spec_object,
	                               activate_connection_cb,
	                               nmc);

	return nmc->return_value;
error:
	nmc->should_wait = FALSE;
	return nmc->return_value;
}

static NMCResultCode
do_connection_down (NmCli *nmc, int argc, char **argv)
{
	NMConnection *connection = NULL;
	NMActiveConnection *active = NULL;
	const GPtrArray *active_cons;
	const char *con_path;
	const char *active_path;
	gboolean id_specified = FALSE;
	gboolean wait = TRUE;
	int i;

	while (argc > 0) {
		if (strcmp (*argv, "id") == 0 || strcmp (*argv, "uuid") == 0) {
			const char *selector = *argv;
			id_specified = TRUE;

			if (next_arg (&argc, &argv) != 0) {
				g_string_printf (nmc->return_text, _("Error: %s argument is missing."), *argv);
				nmc->return_value = NMC_RESULT_ERROR_USER_INPUT;
				goto error;
			}

			connection = find_connection (nmc->system_connections, selector, *argv);

			if (!connection) {
				g_string_printf (nmc->return_text, _("Error: Unknown connection: %s."), *argv);
				nmc->return_value = NMC_RESULT_ERROR_UNKNOWN;
				goto error;
			}
		}
		else if (strcmp (*argv, "--nowait") == 0) {
			wait = FALSE;
		}
		else {
			fprintf (stderr, _("Unknown parameter: %s\n"), *argv);
		}

		argc--;
		argv++;
	}

	if (!id_specified) {
		g_string_printf (nmc->return_text, _("Error: id or uuid has to be specified."));
		nmc->return_value = NMC_RESULT_ERROR_USER_INPUT;
		goto error;
	}

	/* create NMClient */
	if (!nmc->get_client (nmc))
		goto error;

	con_path = nm_connection_get_path (connection);

	active_cons = nm_client_get_active_connections (nmc->client);
	for (i = 0; active_cons && (i < active_cons->len); i++) {
		NMActiveConnection *candidate = g_ptr_array_index (active_cons, i);

		active_path = nm_active_connection_get_connection (candidate);
		if (!strcmp (active_path, con_path)) {
			active = candidate;
			break;
		}
	}

	/* TODO: fail gracefully if we are using an old N-M with user settings
	 * support */

	if (active)
		nm_client_deactivate_connection (nmc->client, active);
	else {
		fprintf (stderr, _("Warning: Connection not active\n"));
	}
	sleep (1);  /* Don't quit immediatelly and give NM time to check our permissions */

error:
	nmc->should_wait = FALSE;
	return nmc->return_value;
}

/* callback called when connections are obtained from the settings service */
static void
get_connections_cb (NMRemoteSettings *settings, gpointer user_data)
{
	ArgsInfo *args = (ArgsInfo *) user_data;
	GError *error = NULL;

	args->nmc->system_connections = nm_remote_settings_list_connections (settings);

	if (args->argc == 0) {
		if (!nmc_terse_option_check (args->nmc->print_output, args->nmc->required_fields, &error))
			goto opt_error;
		args->nmc->return_value = do_connections_list (args->nmc, args->argc, args->argv);
	} else {

	 	if (matches (*args->argv, "list") == 0) {
			args->nmc->return_value = do_connections_list (args->nmc, args->argc-1, args->argv+1);
		}
		else if (matches(*args->argv, "status") == 0) {
			if (!nmc_terse_option_check (args->nmc->print_output, args->nmc->required_fields, &error))
				goto opt_error;
			args->nmc->return_value = do_connections_status (args->nmc, args->argc-1, args->argv+1);
		}
		else if (matches(*args->argv, "up") == 0) {
			args->nmc->return_value = do_connection_up (args->nmc, args->argc-1, args->argv+1);
		}
		else if (matches(*args->argv, "down") == 0) {
			args->nmc->return_value = do_connection_down (args->nmc, args->argc-1, args->argv+1);
		}
		else if (matches (*args->argv, "help") == 0) {
			usage ();
			args->nmc->should_wait = FALSE;
		} else {
			usage ();
			g_string_printf (args->nmc->return_text, _("Error: 'con' command '%s' is not valid."), *args->argv);
			args->nmc->return_value = NMC_RESULT_ERROR_USER_INPUT;
			args->nmc->should_wait = FALSE;
		}
	}

	if (!args->nmc->should_wait)
		quit ();
	return;

opt_error:
	g_string_printf (args->nmc->return_text, _("Error: %s."), error->message);
	args->nmc->return_value = NMC_RESULT_ERROR_USER_INPUT;
	args->nmc->should_wait = FALSE;
	g_error_free (error);
	quit ();
	return;
}


/* Entry point function for connections-related commands: 'nmcli con' */
NMCResultCode
do_connections (NmCli *nmc, int argc, char **argv)
{
	DBusGConnection *bus;
	GError *error = NULL;

	nmc->should_wait = TRUE;

	args_info.nmc = nmc;
	args_info.argc = argc;
	args_info.argv = argv;

	/* connect to DBus' system bus */
	bus = dbus_g_bus_get (DBUS_BUS_SYSTEM, &error);
	if (error || !bus) {
		g_string_printf (nmc->return_text, _("Error: could not connect to D-Bus."));
		nmc->return_value = NMC_RESULT_ERROR_UNKNOWN;
		return nmc->return_value;
	}

	/* get system settings */
	if (!(nmc->system_settings = nm_remote_settings_new (bus))) {
		g_string_printf (nmc->return_text, _("Error: Could not get system settings."));
		nmc->return_value = NMC_RESULT_ERROR_UNKNOWN;
		return nmc->return_value;

	}

	/* find out whether settings service is running */
	g_object_get (nmc->system_settings, NM_REMOTE_SETTINGS_SERVICE_RUNNING, &nmc->system_settings_running, NULL);

	if (!nmc->system_settings_running) {
		g_string_printf (nmc->return_text, _("Error: Can't obtain connections: settings service is not running."));
		nmc->return_value = NMC_RESULT_ERROR_UNKNOWN;
		return nmc->return_value;
	}

	/* connect to signal "connections-read" - emitted when connections are fetched and ready */
	g_signal_connect (nmc->system_settings, NM_REMOTE_SETTINGS_CONNECTIONS_READ,
	                  G_CALLBACK (get_connections_cb), &args_info);


	dbus_g_connection_unref (bus);

	/* The rest will be done in get_connection_cb() callback.
	 * We need to wait for signals that connections are read.
	 */
	return NMC_RESULT_SUCCESS;
}<|MERGE_RESOLUTION|>--- conflicted
+++ resolved
@@ -57,53 +57,29 @@
 	{"NAME",          N_("NAME"),         25, NULL, 0},  /* 0 */
 	{"UUID",          N_("UUID"),         38, NULL, 0},  /* 1 */
 	{"DEVICES",       N_("DEVICES"),      10, NULL, 0},  /* 2 */
-<<<<<<< HEAD
 	{"DEFAULT",       N_("DEFAULT"),       8, NULL, 0},  /* 3 */
 	{"SPEC-OBJECT",   N_("SPEC-OBJECT"),  10, NULL, 0},  /* 4 */
 	{"VPN",           N_("VPN"),           5, NULL, 0},  /* 5 */
+	{"DBUS-PATH",     N_("DBUS-PATH"),    51, NULL, 0},  /* 6 */
 	{NULL,            NULL,                0, NULL, 0}
 };
-#define NMC_FIELDS_CON_STATUS_ALL     "NAME,UUID,DEVICES,DEFAULT,VPN,SPEC-OBJECT"
+#define NMC_FIELDS_CON_STATUS_ALL     "NAME,UUID,DEVICES,DEFAULT,VPN,DBUS-PATH,SPEC-OBJECT"
 #define NMC_FIELDS_CON_STATUS_COMMON  "NAME,UUID,DEVICES,DEFAULT,VPN"
-=======
-	{"SCOPE",         N_("SCOPE"),         8, NULL, 0},  /* 3 */
-	{"DEFAULT",       N_("DEFAULT"),       8, NULL, 0},  /* 4 */
-	{"DBUS-SERVICE",  N_("DBUS-SERVICE"), 45, NULL, 0},  /* 5 */
-	{"SPEC-OBJECT",   N_("SPEC-OBJECT"),  10, NULL, 0},  /* 6 */
-	{"VPN",           N_("VPN"),           5, NULL, 0},  /* 7 */
-	{"DBUS-PATH",     N_("DBUS-PATH"),    51, NULL, 0},  /* 8 */
-	{NULL,            NULL,                0, NULL, 0}
-};
-#define NMC_FIELDS_CON_STATUS_ALL     "NAME,UUID,DEVICES,SCOPE,DEFAULT,VPN,DBUS-SERVICE,DBUS-PATH,SPEC-OBJECT"
-#define NMC_FIELDS_CON_STATUS_COMMON  "NAME,UUID,DEVICES,SCOPE,DEFAULT,VPN"
->>>>>>> 9c0a812d
 
 /* Available fields for 'con list' */
 static NmcOutputField nmc_fields_con_list[] = {
 	{"NAME",            N_("NAME"),           25, NULL, 0},  /* 0 */
 	{"UUID",            N_("UUID"),           38, NULL, 0},  /* 1 */
 	{"TYPE",            N_("TYPE"),           17, NULL, 0},  /* 2 */
-<<<<<<< HEAD
 	{"TIMESTAMP",       N_("TIMESTAMP"),      12, NULL, 0},  /* 3 */
 	{"TIMESTAMP-REAL",  N_("TIMESTAMP-REAL"), 34, NULL, 0},  /* 4 */
 	{"AUTOCONNECT",     N_("AUTOCONNECT"),    13, NULL, 0},  /* 5 */
 	{"READONLY",        N_("READONLY"),       10, NULL, 0},  /* 6 */
+	{"DBUS-PATH",       N_("DBUS-PATH"),      42, NULL, 0},  /* 7 */
 	{NULL,              NULL,                  0, NULL, 0}
 };
-#define NMC_FIELDS_CON_LIST_ALL     "NAME,UUID,TYPE,TIMESTAMP,TIMESTAMP-REAL,AUTOCONNECT,READONLY"
+#define NMC_FIELDS_CON_LIST_ALL     "NAME,UUID,TYPE,TIMESTAMP,TIMESTAMP-REAL,AUTOCONNECT,READONLY,DBUS-PATH"
 #define NMC_FIELDS_CON_LIST_COMMON  "NAME,UUID,TYPE,TIMESTAMP-REAL"
-=======
-	{"SCOPE",           N_("SCOPE"),           8, NULL, 0},  /* 3 */
-	{"TIMESTAMP",       N_("TIMESTAMP"),      12, NULL, 0},  /* 4 */
-	{"TIMESTAMP-REAL",  N_("TIMESTAMP-REAL"), 34, NULL, 0},  /* 5 */
-	{"AUTOCONNECT",     N_("AUTOCONNECT"),    13, NULL, 0},  /* 6 */
-	{"READONLY",        N_("READONLY"),       10, NULL, 0},  /* 7 */
-	{"DBUS-PATH",       N_("DBUS-PATH"),      42, NULL, 0},  /* 8 */
-	{NULL,              NULL,                  0, NULL, 0}
-};
-#define NMC_FIELDS_CON_LIST_ALL     "NAME,UUID,TYPE,SCOPE,TIMESTAMP,TIMESTAMP-REAL,AUTOCONNECT,READONLY,DBUS-PATH"
-#define NMC_FIELDS_CON_LIST_COMMON  "NAME,UUID,TYPE,SCOPE,TIMESTAMP-REAL"
->>>>>>> 9c0a812d
 
 
 /* Helper macro to define fields */
@@ -400,19 +376,11 @@
 		nmc->allowed_fields[0].value = nm_setting_connection_get_id (s_con);
 		nmc->allowed_fields[1].value = nm_setting_connection_get_uuid (s_con);
 		nmc->allowed_fields[2].value = nm_setting_connection_get_connection_type (s_con);
-<<<<<<< HEAD
 		nmc->allowed_fields[3].value = timestamp_str;
 		nmc->allowed_fields[4].value = timestamp ? timestamp_real_str : _("never");
 		nmc->allowed_fields[5].value = nm_setting_connection_get_autoconnect (s_con) ? _("yes") : _("no");
 		nmc->allowed_fields[6].value = nm_setting_connection_get_read_only (s_con) ? _("yes") : _("no");
-=======
-		nmc->allowed_fields[3].value = nm_connection_get_scope (connection) == NM_CONNECTION_SCOPE_SYSTEM ? _("system") : _("user");
-		nmc->allowed_fields[4].value = timestamp_str;
-		nmc->allowed_fields[5].value = timestamp ? timestamp_real_str : _("never");
-		nmc->allowed_fields[6].value = nm_setting_connection_get_autoconnect (s_con) ? _("yes") : _("no");
-		nmc->allowed_fields[7].value = nm_setting_connection_get_read_only (s_con) ? _("yes") : _("no");
-		nmc->allowed_fields[8].value = nm_connection_get_path (connection);
->>>>>>> 9c0a812d
+		nmc->allowed_fields[7].value = nm_connection_get_path (connection);
 
 		nmc->print_fields.flags &= ~NMC_PF_FLAG_MAIN_HEADER_ADD & ~NMC_PF_FLAG_MAIN_HEADER_ONLY & ~NMC_PF_FLAG_FIELD_NAMES; /* Clear header flags */
 		print_fields (nmc->print_fields, nmc->allowed_fields);
@@ -582,30 +550,16 @@
 			g_assert (s_con != NULL);
 
 			/* Obtain field values */
-<<<<<<< HEAD
 			nmc->allowed_fields[0].value = nm_setting_connection_get_id (s_con);
 			nmc->allowed_fields[1].value = nm_setting_connection_get_uuid (s_con);
 			nmc->allowed_fields[2].value = dev_str->str;
 			nmc->allowed_fields[3].value = nm_active_connection_get_default (active) ? _("yes") : _("no");
 			nmc->allowed_fields[4].value = nm_active_connection_get_specific_object (active);
 			nmc->allowed_fields[5].value = NM_IS_VPN_CONNECTION (active) ? _("yes") : _("no");
+			nmc->allowed_fields[6].value = nm_object_get_path (NM_OBJECT (active));
 
 			nmc->print_fields.flags &= ~NMC_PF_FLAG_MAIN_HEADER_ADD & ~NMC_PF_FLAG_MAIN_HEADER_ONLY & ~NMC_PF_FLAG_FIELD_NAMES; /* Clear header flags */
 			print_fields (nmc->print_fields, nmc->allowed_fields);
-=======
-			info->nmc->allowed_fields[0].value = nm_setting_connection_get_id (s_con);
-			info->nmc->allowed_fields[1].value = nm_setting_connection_get_uuid (s_con);
-			info->nmc->allowed_fields[2].value = dev_str->str;
-			info->nmc->allowed_fields[3].value = active_service_scope == NM_CONNECTION_SCOPE_SYSTEM ? _("system") : _("user");
-			info->nmc->allowed_fields[4].value = nm_active_connection_get_default (active) ? _("yes") : _("no");
-			info->nmc->allowed_fields[5].value = nm_active_connection_get_service_name (active);
-			info->nmc->allowed_fields[6].value = nm_active_connection_get_specific_object (active);
-			info->nmc->allowed_fields[7].value = NM_IS_VPN_CONNECTION (active) ? _("yes") : _("no");
-			info->nmc->allowed_fields[8].value = nm_object_get_path (NM_OBJECT (active));
-
-			info->nmc->print_fields.flags &= ~NMC_PF_FLAG_MAIN_HEADER_ADD & ~NMC_PF_FLAG_MAIN_HEADER_ONLY & ~NMC_PF_FLAG_FIELD_NAMES; /* Clear header flags */
-			print_fields (info->nmc->print_fields, info->nmc->allowed_fields);
->>>>>>> 9c0a812d
 			break;
 		}
 	}
