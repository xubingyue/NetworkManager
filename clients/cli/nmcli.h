--- conflicted
+++ resolved
@@ -23,22 +23,16 @@
 #include "NetworkManager.h"
 #include "nm-secret-agent-old.h"
 
-<<<<<<< HEAD
-=======
 #include "nm-meta-setting-desc.h"
 
->>>>>>> 4dc905a9
 #if WITH_POLKIT_AGENT
 #include "nm-polkit-listener.h"
 #else
 /* polkit agent is not available; define fake NMPolkitListener */
 typedef gpointer NMPolkitListener;
 #endif
-<<<<<<< HEAD
-=======
 
 typedef char *(*NmcCompEntryFunc) (const char *, int);
->>>>>>> 4dc905a9
 
 /* nmcli exit codes */
 typedef enum {
@@ -80,28 +74,6 @@
 } NMCResultCode;
 
 typedef enum {
-	NMC_TERM_COLOR_NORMAL  = 0,
-	NMC_TERM_COLOR_BLACK   = 1,
-	NMC_TERM_COLOR_RED     = 2,
-	NMC_TERM_COLOR_GREEN   = 3,
-	NMC_TERM_COLOR_YELLOW  = 4,
-	NMC_TERM_COLOR_BLUE    = 5,
-	NMC_TERM_COLOR_MAGENTA = 6,
-	NMC_TERM_COLOR_CYAN    = 7,
-	NMC_TERM_COLOR_WHITE   = 8
-} NmcTermColor;
-
-typedef enum {
-	NMC_TERM_FORMAT_NORMAL,
-	NMC_TERM_FORMAT_BOLD,
-	NMC_TERM_FORMAT_DIM,
-	NMC_TERM_FORMAT_UNDERLINE,
-	NMC_TERM_FORMAT_BLINK,
-	NMC_TERM_FORMAT_REVERSE,
-	NMC_TERM_FORMAT_HIDDEN,
-} NmcTermFormat;
-
-typedef enum {
 	NMC_PRINT_TERSE = 0,
 	NMC_PRINT_NORMAL = 1,
 	NMC_PRINT_PRETTY = 2
@@ -127,31 +99,16 @@
 	void *value;                    /* Value of current field - char* or char** (NULL-terminated array) */
 	gboolean value_is_array;        /* Whether value is char** instead of char* */
 	gboolean free_value;            /* Whether to free the value */
-<<<<<<< HEAD
-	guint32 flags;                  /* Flags - whether and how to print values/field names/headers */
-	NmcTermColor color;             /* Use this color to print value */
-	NmcTermFormat color_fmt;        /* Use this terminal format to print value */
-} NmcOutputField;
-
-typedef struct {
-	GArray *indices;      /* Array of field indices to the array of allowed fields */
-	char *header_name;    /* Name of the output */
-	int indent;           /* Indent by this number of spaces */
-} NmcPrintFields;
-=======
 	NmcOfFlags flags;               /* Flags - whether and how to print values/field names/headers */
 	NMMetaTermColor color;             /* Use this color to print value */
 	NMMetaTermFormat color_fmt;        /* Use this terminal format to print value */
 };
->>>>>>> 4dc905a9
 
 typedef enum {
 	NMC_USE_COLOR_AUTO,
 	NMC_USE_COLOR_YES,
 	NMC_USE_COLOR_NO,
 } NmcColorOption;
-<<<<<<< HEAD
-=======
 
 typedef struct _NmcConfig {
 	NMCPrintOutput print_output;                      /* Output mode */
@@ -165,7 +122,6 @@
 typedef struct _NmcOutputData {
 	GPtrArray *output_data;                           /* GPtrArray of arrays of NmcOutputField structs - accumulates data for output */
 } NmcOutputData;
->>>>>>> 4dc905a9
 
 /* NmCli - main structure */
 typedef struct _NmCli {
@@ -183,17 +139,6 @@
 	int should_wait;                                  /* Semaphore indicating whether nmcli should not end or not yet */
 	gboolean nowait_flag;                             /* '--nowait' option; used for passing to callbacks */
 	gboolean mode_specified;                          /* Whether tabular/multiline mode was specified via '--mode' option */
-<<<<<<< HEAD
-	NmcColorOption use_colors;                        /* Whether to use colors for output: option '--color' */
-	gboolean escape_values;                           /* Whether to escape ':' and '\' in terse tabular mode */
-	char *required_fields;                            /* Required fields in output: '--fields' option */
-	GPtrArray *output_data;                           /* GPtrArray of arrays of NmcOutputField structs - accumulates data for output */
-	NmcPrintFields print_fields;                      /* Structure with field indices to print */
-	gboolean ask;                                     /* Ask for missing parameters: option '--ask' */
-	gboolean complete;                                /* Autocomplete the command line */
-	gboolean show_secrets;                            /* Whether to display secrets (both input and output): option '--show-secrets' */
-	gboolean in_editor;                               /* Whether running the editor - nmcli con edit' */
-=======
 	union {
 		const NmcConfig nmc_config;
 		NmcConfig nmc_config_mutable;
@@ -201,7 +146,6 @@
 	char *required_fields;                            /* Required fields in output: '--fields' option */
 	gboolean ask;                                     /* Ask for missing parameters: option '--ask' */
 	gboolean complete;                                /* Autocomplete the command line */
->>>>>>> 4dc905a9
 	gboolean editor_status_line;                      /* Whether to display status line in connection editor */
 	gboolean editor_save_confirmation;                /* Whether to ask for confirmation on saving connections with 'autoconnect=yes' */
 	NMMetaTermColor editor_prompt_color;              /* Color of prompt in connection editor */
@@ -219,8 +163,6 @@
 void     nmc_clear_sigint (void);
 void     nmc_set_sigquit_internal (void);
 void     nmc_exit (void);
-<<<<<<< HEAD
-=======
 
 void nmc_empty_output_fields (NmcOutputData *output_data);
 
@@ -229,6 +171,5 @@
 	nm_auto (nmc_empty_output_fields) NmcOutputData out = { \
 		.output_data = g_ptr_array_new_full (20, g_free), \
 	}
->>>>>>> 4dc905a9
 
 #endif /* NMC_NMCLI_H */