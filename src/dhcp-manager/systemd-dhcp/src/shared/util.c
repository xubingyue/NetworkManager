/*-*- Mode: C; c-basic-offset: 8; indent-tabs-mode: nil -*-*/

/***
  This file is part of systemd.

  Copyright 2010 Lennart Poettering

  systemd is free software; you can redistribute it and/or modify it
  under the terms of the GNU Lesser General Public License as published by
  the Free Software Foundation; either version 2.1 of the License, or
  (at your option) any later version.

  systemd is distributed in the hope that it will be useful, but
  WITHOUT ANY WARRANTY; without even the implied warranty of
  MERCHANTABILITY or FITNESS FOR A PARTICULAR PURPOSE. See the GNU
  Lesser General Public License for more details.

  You should have received a copy of the GNU Lesser General Public License
  along with systemd; If not, see <http://www.gnu.org/licenses/>.
***/

#include "nm-sd-adapt.h"

#include <string.h>
#include <unistd.h>
#include <errno.h>
#include <stdlib.h>
#include <signal.h>
#include <libintl.h>
#include <locale.h>
#include <stdio.h>
#include <syslog.h>
#include <sched.h>
#include <sys/resource.h>
#include <linux/sched.h>
#include <sys/types.h>
#include <sys/stat.h>
#include <fcntl.h>
#include <dirent.h>
#include <sys/ioctl.h>
#include <linux/vt.h>
#include <linux/tiocl.h>
#include <termios.h>
#include <stdarg.h>
#include <poll.h>
#include <ctype.h>
#include <sys/prctl.h>
#include <sys/utsname.h>
#include <pwd.h>
#include <netinet/ip.h>
#include <linux/kd.h>
#include <sys/wait.h>
#include <sys/time.h>
#include <glob.h>
#include <grp.h>
#include <sys/mman.h>
#include <sys/vfs.h>
#include <sys/mount.h>
#include <linux/magic.h>
#include <limits.h>
#include <langinfo.h>
#include <locale.h>
#include <sys/personality.h>
#include <sys/xattr.h>
#include <sys/statvfs.h>
#include <sys/file.h>
#include <linux/fs.h>

/* When we include libgen.h because we need dirname() we immediately
 * undefine basename() since libgen.h defines it as a macro to the XDG
 * version which is really broken. */
#include <libgen.h>
#undef basename

#ifdef HAVE_SYS_AUXV_H
#include <sys/auxv.h>
#endif

#include "config.h"
#include "macro.h"
#include "util.h"
#if 0 /* NM_IGNORED */
#include "ioprio.h"
#include "missing.h"
#include "log.h"
#include "strv.h"
#include "mkdir.h"
#endif /* NM_IGNORED */
#include "path-util.h"
#if 0 /* NM_IGNORED */
#include "exit-status.h"
#include "hashmap.h"
#include "env-util.h"
#include "fileio.h"
#include "device-nodes.h"
#include "utf8.h"
#include "gunicode.h"
#include "virt.h"
#include "def.h"
#include "sparse-endian.h"
#endif /* NM_IGNORED */

<<<<<<< HEAD
#if 0 /* NM_IGNORED */
=======
/* Put this test here for a lack of better place */
assert_cc(EAGAIN == EWOULDBLOCK);

>>>>>>> ddb51121
int saved_argc = 0;
char **saved_argv = NULL;

static volatile unsigned cached_columns = 0;
static volatile unsigned cached_lines = 0;

size_t page_size(void) {
        static thread_local size_t pgsz = 0;
        long r;

        if (_likely_(pgsz > 0))
                return pgsz;

        r = sysconf(_SC_PAGESIZE);
        assert(r > 0);

        pgsz = (size_t) r;
        return pgsz;
}
#endif /* NM_IGNORED */

bool streq_ptr(const char *a, const char *b) {

        /* Like streq(), but tries to make sense of NULL pointers */

        if (a && b)
                return streq(a, b);

        if (!a && !b)
                return true;

        return false;
}

char* endswith(const char *s, const char *postfix) {
        size_t sl, pl;

        assert(s);
        assert(postfix);

        sl = strlen(s);
        pl = strlen(postfix);

        if (pl == 0)
                return (char*) s + sl;

        if (sl < pl)
                return NULL;

        if (memcmp(s + sl - pl, postfix, pl) != 0)
                return NULL;

        return (char*) s + sl - pl;
}

char* first_word(const char *s, const char *word) {
        size_t sl, wl;
        const char *p;

        assert(s);
        assert(word);

        /* Checks if the string starts with the specified word, either
         * followed by NUL or by whitespace. Returns a pointer to the
         * NUL or the first character after the whitespace. */

        sl = strlen(s);
        wl = strlen(word);

        if (sl < wl)
                return NULL;

        if (wl == 0)
                return (char*) s;

        if (memcmp(s, word, wl) != 0)
                return NULL;

        p = s + wl;
        if (*p == 0)
                return (char*) p;

        if (!strchr(WHITESPACE, *p))
                return NULL;

        p += strspn(p, WHITESPACE);
        return (char*) p;
}

static size_t cescape_char(char c, char *buf) {
        char * buf_old = buf;

        switch (c) {

                case '\a':
                        *(buf++) = '\\';
                        *(buf++) = 'a';
                        break;
                case '\b':
                        *(buf++) = '\\';
                        *(buf++) = 'b';
                        break;
                case '\f':
                        *(buf++) = '\\';
                        *(buf++) = 'f';
                        break;
                case '\n':
                        *(buf++) = '\\';
                        *(buf++) = 'n';
                        break;
                case '\r':
                        *(buf++) = '\\';
                        *(buf++) = 'r';
                        break;
                case '\t':
                        *(buf++) = '\\';
                        *(buf++) = 't';
                        break;
                case '\v':
                        *(buf++) = '\\';
                        *(buf++) = 'v';
                        break;
                case '\\':
                        *(buf++) = '\\';
                        *(buf++) = '\\';
                        break;
                case '"':
                        *(buf++) = '\\';
                        *(buf++) = '"';
                        break;
                case '\'':
                        *(buf++) = '\\';
                        *(buf++) = '\'';
                        break;

                default:
                        /* For special chars we prefer octal over
                         * hexadecimal encoding, simply because glib's
                         * g_strescape() does the same */
                        if ((c < ' ') || (c >= 127)) {
                                *(buf++) = '\\';
                                *(buf++) = octchar((unsigned char) c >> 6);
                                *(buf++) = octchar((unsigned char) c >> 3);
                                *(buf++) = octchar((unsigned char) c);
                        } else
                                *(buf++) = c;
                        break;
        }

        return buf - buf_old;
}

int close_nointr(int fd) {
        assert(fd >= 0);

        if (close(fd) >= 0)
                return 0;

        /*
         * Just ignore EINTR; a retry loop is the wrong thing to do on
         * Linux.
         *
         * http://lkml.indiana.edu/hypermail/linux/kernel/0509.1/0877.html
         * https://bugzilla.gnome.org/show_bug.cgi?id=682819
         * http://utcc.utoronto.ca/~cks/space/blog/unix/CloseEINTR
         * https://sites.google.com/site/michaelsafyan/software-engineering/checkforeintrwheninvokingclosethinkagain
         */
        if (errno == EINTR)
                return 0;

        return -errno;
}

int safe_close(int fd) {

        /*
         * Like close_nointr() but cannot fail. Guarantees errno is
         * unchanged. Is a NOP with negative fds passed, and returns
         * -1, so that it can be used in this syntax:
         *
         * fd = safe_close(fd);
         */

        if (fd >= 0) {
                PROTECT_ERRNO;

                /* The kernel might return pretty much any error code
                 * via close(), but the fd will be closed anyway. The
                 * only condition we want to check for here is whether
                 * the fd was invalid at all... */

                assert_se(close_nointr(fd) != -EBADF);
        }

        return -1;
}

#if 0 /* NM_IGNORED */
void close_many(const int fds[], unsigned n_fd) {
        unsigned i;

        assert(fds || n_fd <= 0);

        for (i = 0; i < n_fd; i++)
                safe_close(fds[i]);
}

int unlink_noerrno(const char *path) {
        PROTECT_ERRNO;
        int r;

        r = unlink(path);
        if (r < 0)
                return -errno;

        return 0;
}

int parse_boolean(const char *v) {
        assert(v);

        if (streq(v, "1") || strcaseeq(v, "yes") || strcaseeq(v, "y") || strcaseeq(v, "true") || strcaseeq(v, "t") || strcaseeq(v, "on"))
                return 1;
        else if (streq(v, "0") || strcaseeq(v, "no") || strcaseeq(v, "n") || strcaseeq(v, "false") || strcaseeq(v, "f") || strcaseeq(v, "off"))
                return 0;

        return -EINVAL;
}

int parse_pid(const char *s, pid_t* ret_pid) {
        unsigned long ul = 0;
        pid_t pid;
        int r;

        assert(s);
        assert(ret_pid);

        r = safe_atolu(s, &ul);
        if (r < 0)
                return r;

        pid = (pid_t) ul;

        if ((unsigned long) pid != ul)
                return -ERANGE;

        if (pid <= 0)
                return -ERANGE;

        *ret_pid = pid;
        return 0;
}

int parse_uid(const char *s, uid_t* ret_uid) {
        unsigned long ul = 0;
        uid_t uid;
        int r;

        assert(s);
        assert(ret_uid);

        r = safe_atolu(s, &ul);
        if (r < 0)
                return r;

        uid = (uid_t) ul;

        if ((unsigned long) uid != ul)
                return -ERANGE;

        /* Some libc APIs use UID_INVALID as special placeholder */
        if (uid == (uid_t) 0xFFFFFFFF)
                return -ENXIO;

        /* A long time ago UIDs where 16bit, hence explicitly avoid the 16bit -1 too */
        if (uid == (uid_t) 0xFFFF)
                return -ENXIO;

        *ret_uid = uid;
        return 0;
}
#endif /* NM_IGNORED */

int safe_atou(const char *s, unsigned *ret_u) {
        char *x = NULL;
        unsigned long l;

        assert(s);
        assert(ret_u);

        errno = 0;
        l = strtoul(s, &x, 0);

        if (!x || x == s || *x || errno)
                return errno > 0 ? -errno : -EINVAL;

        if ((unsigned long) (unsigned) l != l)
                return -ERANGE;

        *ret_u = (unsigned) l;
        return 0;
}

#if 0 /* NM_IGNORED */
int safe_atoi(const char *s, int *ret_i) {
        char *x = NULL;
        long l;

        assert(s);
        assert(ret_i);

        errno = 0;
        l = strtol(s, &x, 0);

        if (!x || x == s || *x || errno)
                return errno > 0 ? -errno : -EINVAL;

        if ((long) (int) l != l)
                return -ERANGE;

        *ret_i = (int) l;
        return 0;
}

int safe_atou8(const char *s, uint8_t *ret) {
        char *x = NULL;
        unsigned long l;

        assert(s);
        assert(ret);

        errno = 0;
        l = strtoul(s, &x, 0);

        if (!x || x == s || *x || errno)
                return errno > 0 ? -errno : -EINVAL;

        if ((unsigned long) (uint8_t) l != l)
                return -ERANGE;

        *ret = (uint8_t) l;
        return 0;
}

int safe_atou16(const char *s, uint16_t *ret) {
        char *x = NULL;
        unsigned long l;

        assert(s);
        assert(ret);

        errno = 0;
        l = strtoul(s, &x, 0);

        if (!x || x == s || *x || errno)
                return errno > 0 ? -errno : -EINVAL;

        if ((unsigned long) (uint16_t) l != l)
                return -ERANGE;

        *ret = (uint16_t) l;
        return 0;
}

int safe_atoi16(const char *s, int16_t *ret) {
        char *x = NULL;
        long l;

        assert(s);
        assert(ret);

        errno = 0;
        l = strtol(s, &x, 0);

        if (!x || x == s || *x || errno)
                return errno > 0 ? -errno : -EINVAL;

        if ((long) (int16_t) l != l)
                return -ERANGE;

        *ret = (int16_t) l;
        return 0;
}

int safe_atollu(const char *s, long long unsigned *ret_llu) {
        char *x = NULL;
        unsigned long long l;

        assert(s);
        assert(ret_llu);

        errno = 0;
        l = strtoull(s, &x, 0);

        if (!x || x == s || *x || errno)
                return errno ? -errno : -EINVAL;

        *ret_llu = l;
        return 0;
}

int safe_atolli(const char *s, long long int *ret_lli) {
        char *x = NULL;
        long long l;

        assert(s);
        assert(ret_lli);

        errno = 0;
        l = strtoll(s, &x, 0);

        if (!x || x == s || *x || errno)
                return errno ? -errno : -EINVAL;

        *ret_lli = l;
        return 0;
}

int safe_atod(const char *s, double *ret_d) {
        char *x = NULL;
        double d = 0;
        locale_t loc;

        assert(s);
        assert(ret_d);

        loc = newlocale(LC_NUMERIC_MASK, "C", (locale_t) 0);
        if (loc == (locale_t) 0)
                return -errno;

        errno = 0;
        d = strtod_l(s, &x, loc);

        if (!x || x == s || *x || errno) {
                freelocale(loc);
                return errno ? -errno : -EINVAL;
        }

        freelocale(loc);
        *ret_d = (double) d;
        return 0;
}
#endif /* NM_IGNORED */

static size_t strcspn_escaped(const char *s, const char *reject) {
        bool escaped = false;
        int n;

        for (n=0; s[n]; n++) {
                if (escaped)
                        escaped = false;
                else if (s[n] == '\\')
                        escaped = true;
                else if (strchr(reject, s[n]))
                        break;
        }

        /* if s ends in \, return index of previous char */
        return n - escaped;
}

/* Split a string into words. */
const char* split(const char **state, size_t *l, const char *separator, bool quoted) {
        const char *current;

        current = *state;

        if (!*current) {
                assert(**state == '\0');
                return NULL;
        }

        current += strspn(current, separator);
        if (!*current) {
                *state = current;
                return NULL;
        }

        if (quoted && strchr("\'\"", *current)) {
                char quotechars[2] = {*current, '\0'};

                *l = strcspn_escaped(current + 1, quotechars);
                if (current[*l + 1] == '\0' ||
                    (current[*l + 2] && !strchr(separator, current[*l + 2]))) {
                        /* right quote missing or garbage at the end */
                        *state = current;
                        return NULL;
                }
                assert(current[*l + 1] == quotechars[0]);
                *state = current++ + *l + 2;
        } else if (quoted) {
                *l = strcspn_escaped(current, separator);
                if (current[*l] && !strchr(separator, current[*l])) {
                        /* unfinished escape */
                        *state = current;
                        return NULL;
                }
                *state = current + *l;
        } else {
                *l = strcspn(current, separator);
                *state = current + *l;
        }

        return current;
}

#if 0 /* NM_IGNORED */
int get_parent_of_pid(pid_t pid, pid_t *_ppid) {
        int r;
        _cleanup_free_ char *line = NULL;
        long unsigned ppid;
        const char *p;

        assert(pid >= 0);
        assert(_ppid);

        if (pid == 0) {
                *_ppid = getppid();
                return 0;
        }

        p = procfs_file_alloca(pid, "stat");
        r = read_one_line_file(p, &line);
        if (r < 0)
                return r;

        /* Let's skip the pid and comm fields. The latter is enclosed
         * in () but does not escape any () in its value, so let's
         * skip over it manually */

        p = strrchr(line, ')');
        if (!p)
                return -EIO;

        p++;

        if (sscanf(p, " "
                   "%*c "  /* state */
                   "%lu ", /* ppid */
                   &ppid) != 1)
                return -EIO;

        if ((long unsigned) (pid_t) ppid != ppid)
                return -ERANGE;

        *_ppid = (pid_t) ppid;

        return 0;
}
#endif /* NM_IGNORED */

int fchmod_umask(int fd, mode_t m) {
        mode_t u;
        int r;

        u = umask(0777);
        r = fchmod(fd, m & (~u)) < 0 ? -errno : 0;
        umask(u);

        return r;
}

char *truncate_nl(char *s) {
        assert(s);

        s[strcspn(s, NEWLINE)] = 0;
        return s;
}

#if 0 /* NM_IGNORED */
int get_process_state(pid_t pid) {
        const char *p;
        char state;
        int r;
        _cleanup_free_ char *line = NULL;

        assert(pid >= 0);

        p = procfs_file_alloca(pid, "stat");
        r = read_one_line_file(p, &line);
        if (r < 0)
                return r;

        p = strrchr(line, ')');
        if (!p)
                return -EIO;

        p++;

        if (sscanf(p, " %c", &state) != 1)
                return -EIO;

        return (unsigned char) state;
}

int get_process_comm(pid_t pid, char **name) {
        const char *p;
        int r;

        assert(name);
        assert(pid >= 0);

        p = procfs_file_alloca(pid, "comm");

        r = read_one_line_file(p, name);
        if (r == -ENOENT)
                return -ESRCH;

        return r;
}

int get_process_cmdline(pid_t pid, size_t max_length, bool comm_fallback, char **line) {
        _cleanup_fclose_ FILE *f = NULL;
        char *r = NULL, *k;
        const char *p;
        int c;

        assert(line);
        assert(pid >= 0);

        p = procfs_file_alloca(pid, "cmdline");

        f = fopen(p, "re");
        if (!f)
                return -errno;

        if (max_length == 0) {
                size_t len = 0, allocated = 0;

                while ((c = getc(f)) != EOF) {

                        if (!GREEDY_REALLOC(r, allocated, len+2)) {
                                free(r);
                                return -ENOMEM;
                        }

                        r[len++] = isprint(c) ? c : ' ';
                }

                if (len > 0)
                        r[len-1] = 0;

        } else {
                bool space = false;
                size_t left;

                r = new(char, max_length);
                if (!r)
                        return -ENOMEM;

                k = r;
                left = max_length;
                while ((c = getc(f)) != EOF) {

                        if (isprint(c)) {
                                if (space) {
                                        if (left <= 4)
                                                break;

                                        *(k++) = ' ';
                                        left--;
                                        space = false;
                                }

                                if (left <= 4)
                                        break;

                                *(k++) = (char) c;
                                left--;
                        }  else
                                space = true;
                }

                if (left <= 4) {
                        size_t n = MIN(left-1, 3U);
                        memcpy(k, "...", n);
                        k[n] = 0;
                } else
                        *k = 0;
        }

        /* Kernel threads have no argv[] */
        if (isempty(r)) {
                _cleanup_free_ char *t = NULL;
                int h;

                free(r);

                if (!comm_fallback)
                        return -ENOENT;

                h = get_process_comm(pid, &t);
                if (h < 0)
                        return h;

                r = strjoin("[", t, "]", NULL);
                if (!r)
                        return -ENOMEM;
        }

        *line = r;
        return 0;
}

int is_kernel_thread(pid_t pid) {
        const char *p;
        size_t count;
        char c;
        bool eof;
        FILE *f;

        if (pid == 0)
                return 0;

        assert(pid > 0);

        p = procfs_file_alloca(pid, "cmdline");
        f = fopen(p, "re");
        if (!f)
                return -errno;

        count = fread(&c, 1, 1, f);
        eof = feof(f);
        fclose(f);

        /* Kernel threads have an empty cmdline */

        if (count <= 0)
                return eof ? 1 : -errno;

        return 0;
}

int get_process_capeff(pid_t pid, char **capeff) {
        const char *p;

        assert(capeff);
        assert(pid >= 0);

        p = procfs_file_alloca(pid, "status");

        return get_status_field(p, "\nCapEff:", capeff);
}

static int get_process_link_contents(const char *proc_file, char **name) {
        int r;

        assert(proc_file);
        assert(name);

        r = readlink_malloc(proc_file, name);
        if (r < 0)
                return r == -ENOENT ? -ESRCH : r;

        return 0;
}

int get_process_exe(pid_t pid, char **name) {
        const char *p;
        char *d;
        int r;

        assert(pid >= 0);

        p = procfs_file_alloca(pid, "exe");
        r = get_process_link_contents(p, name);
        if (r < 0)
                return r;

        d = endswith(*name, " (deleted)");
        if (d)
                *d = '\0';

        return 0;
}

static int get_process_id(pid_t pid, const char *field, uid_t *uid) {
        _cleanup_fclose_ FILE *f = NULL;
        char line[LINE_MAX];
        const char *p;

        assert(field);
        assert(uid);

        if (pid == 0)
                return getuid();

        p = procfs_file_alloca(pid, "status");
        f = fopen(p, "re");
        if (!f)
                return -errno;

        FOREACH_LINE(line, f, return -errno) {
                char *l;

                l = strstrip(line);

                if (startswith(l, field)) {
                        l += strlen(field);
                        l += strspn(l, WHITESPACE);

                        l[strcspn(l, WHITESPACE)] = 0;

                        return parse_uid(l, uid);
                }
        }

        return -EIO;
}

int get_process_uid(pid_t pid, uid_t *uid) {
        return get_process_id(pid, "Uid:", uid);
}

int get_process_gid(pid_t pid, gid_t *gid) {
        assert_cc(sizeof(uid_t) == sizeof(gid_t));
        return get_process_id(pid, "Gid:", gid);
}

int get_process_cwd(pid_t pid, char **cwd) {
        const char *p;

        assert(pid >= 0);

        p = procfs_file_alloca(pid, "cwd");

        return get_process_link_contents(p, cwd);
}

int get_process_root(pid_t pid, char **root) {
        const char *p;

        assert(pid >= 0);

        p = procfs_file_alloca(pid, "root");

        return get_process_link_contents(p, root);
}

int get_process_environ(pid_t pid, char **env) {
        _cleanup_fclose_ FILE *f = NULL;
        _cleanup_free_ char *outcome = NULL;
        int c;
        const char *p;
        size_t allocated = 0, sz = 0;

        assert(pid >= 0);
        assert(env);

        p = procfs_file_alloca(pid, "environ");

        f = fopen(p, "re");
        if (!f)
                return -errno;

        while ((c = fgetc(f)) != EOF) {
                if (!GREEDY_REALLOC(outcome, allocated, sz + 5))
                        return -ENOMEM;

                if (c == '\0')
                        outcome[sz++] = '\n';
                else
                        sz += cescape_char(c, outcome + sz);
        }

        outcome[sz] = '\0';
        *env = outcome;
        outcome = NULL;

        return 0;
}
#endif /* NM_IGNORED */

char *strnappend(const char *s, const char *suffix, size_t b) {
        size_t a;
        char *r;

        if (!s && !suffix)
                return strdup("");

        if (!s)
                return strndup(suffix, b);

        if (!suffix)
                return strdup(s);

        assert(s);
        assert(suffix);

        a = strlen(s);
        if (b > ((size_t) -1) - a)
                return NULL;

        r = new(char, a+b+1);
        if (!r)
                return NULL;

        memcpy(r, s, a);
        memcpy(r+a, suffix, b);
        r[a+b] = 0;

        return r;
}

char *strappend(const char *s, const char *suffix) {
        return strnappend(s, suffix, suffix ? strlen(suffix) : 0);
}

#if 0 /* NM_IGNORED */
int readlinkat_malloc(int fd, const char *p, char **ret) {
        size_t l = 100;
        int r;

        assert(p);
        assert(ret);

        for (;;) {
                char *c;
                ssize_t n;

                c = new(char, l);
                if (!c)
                        return -ENOMEM;

                n = readlinkat(fd, p, c, l-1);
                if (n < 0) {
                        r = -errno;
                        free(c);
                        return r;
                }

                if ((size_t) n < l-1) {
                        c[n] = 0;
                        *ret = c;
                        return 0;
                }

                free(c);
                l *= 2;
        }
}

int readlink_malloc(const char *p, char **ret) {
        return readlinkat_malloc(AT_FDCWD, p, ret);
}

int readlink_value(const char *p, char **ret) {
        _cleanup_free_ char *link = NULL;
        char *value;
        int r;

        r = readlink_malloc(p, &link);
        if (r < 0)
                return r;

        value = basename(link);
        if (!value)
                return -ENOENT;

        value = strdup(value);
        if (!value)
                return -ENOMEM;

        *ret = value;

        return 0;
}

int readlink_and_make_absolute(const char *p, char **r) {
        _cleanup_free_ char *target = NULL;
        char *k;
        int j;

        assert(p);
        assert(r);

        j = readlink_malloc(p, &target);
        if (j < 0)
                return j;

        k = file_in_same_dir(p, target);
        if (!k)
                return -ENOMEM;

        *r = k;
        return 0;
}

int readlink_and_canonicalize(const char *p, char **r) {
        char *t, *s;
        int j;

        assert(p);
        assert(r);

        j = readlink_and_make_absolute(p, &t);
        if (j < 0)
                return j;

        s = canonicalize_file_name(t);
        if (s) {
                free(t);
                *r = s;
        } else
                *r = t;

        path_kill_slashes(*r);

        return 0;
}

int reset_all_signal_handlers(void) {
        int sig, r = 0;

        for (sig = 1; sig < _NSIG; sig++) {
                struct sigaction sa = {
                        .sa_handler = SIG_DFL,
                        .sa_flags = SA_RESTART,
                };

                /* These two cannot be caught... */
                if (sig == SIGKILL || sig == SIGSTOP)
                        continue;

                /* On Linux the first two RT signals are reserved by
                 * glibc, and sigaction() will return EINVAL for them. */
                if ((sigaction(sig, &sa, NULL) < 0))
                        if (errno != EINVAL && r == 0)
                                r = -errno;
        }

        return r;
}

int reset_signal_mask(void) {
        sigset_t ss;

        if (sigemptyset(&ss) < 0)
                return -errno;

        if (sigprocmask(SIG_SETMASK, &ss, NULL) < 0)
                return -errno;

        return 0;
}
#endif /* NM_IGNORED */

char *strstrip(char *s) {
        char *e;

        /* Drops trailing whitespace. Modifies the string in
         * place. Returns pointer to first non-space character */

        s += strspn(s, WHITESPACE);

        for (e = strchr(s, 0); e > s; e --)
                if (!strchr(WHITESPACE, e[-1]))
                        break;

        *e = 0;

        return s;
}

#if 0 /* NM_IGNORED */
char *delete_chars(char *s, const char *bad) {
        char *f, *t;

        /* Drops all whitespace, regardless where in the string */

        for (f = s, t = s; *f; f++) {
                if (strchr(bad, *f))
                        continue;

                *(t++) = *f;
        }

        *t = 0;

        return s;
}

char *file_in_same_dir(const char *path, const char *filename) {
        char *e, *ret;
        size_t k;

        assert(path);
        assert(filename);

        /* This removes the last component of path and appends
         * filename, unless the latter is absolute anyway or the
         * former isn't */

        if (path_is_absolute(filename))
                return strdup(filename);

        e = strrchr(path, '/');
        if (!e)
                return strdup(filename);

        k = strlen(filename);
        ret = new(char, (e + 1 - path) + k + 1);
        if (!ret)
                return NULL;

        memcpy(mempcpy(ret, path, e + 1 - path), filename, k + 1);
        return ret;
}

int rmdir_parents(const char *path, const char *stop) {
        size_t l;
        int r = 0;

        assert(path);
        assert(stop);

        l = strlen(path);

        /* Skip trailing slashes */
        while (l > 0 && path[l-1] == '/')
                l--;

        while (l > 0) {
                char *t;

                /* Skip last component */
                while (l > 0 && path[l-1] != '/')
                        l--;

                /* Skip trailing slashes */
                while (l > 0 && path[l-1] == '/')
                        l--;

                if (l <= 0)
                        break;

                if (!(t = strndup(path, l)))
                        return -ENOMEM;

                if (path_startswith(stop, t)) {
                        free(t);
                        return 0;
                }

                r = rmdir(t);
                free(t);

                if (r < 0)
                        if (errno != ENOENT)
                                return -errno;
        }

        return 0;
}
#endif /* NM_IGNORED */

char hexchar(int x) {
        static const char table[16] = "0123456789abcdef";

        return table[x & 15];
}

int unhexchar(char c) {

        if (c >= '0' && c <= '9')
                return c - '0';

        if (c >= 'a' && c <= 'f')
                return c - 'a' + 10;

        if (c >= 'A' && c <= 'F')
                return c - 'A' + 10;

        return -EINVAL;
}

char *hexmem(const void *p, size_t l) {
        char *r, *z;
        const uint8_t *x;

        z = r = malloc(l * 2 + 1);
        if (!r)
                return NULL;

        for (x = p; x < (const uint8_t*) p + l; x++) {
                *(z++) = hexchar(*x >> 4);
                *(z++) = hexchar(*x & 15);
        }

        *z = 0;
        return r;
}

void *unhexmem(const char *p, size_t l) {
        uint8_t *r, *z;
        const char *x;

        assert(p);

        z = r = malloc((l + 1) / 2 + 1);
        if (!r)
                return NULL;

        for (x = p; x < p + l; x += 2) {
                int a, b;

                a = unhexchar(x[0]);
                if (x+1 < p + l)
                        b = unhexchar(x[1]);
                else
                        b = 0;

                *(z++) = (uint8_t) a << 4 | (uint8_t) b;
        }

        *z = 0;
        return r;
}

char octchar(int x) {
        return '0' + (x & 7);
}

int unoctchar(char c) {

        if (c >= '0' && c <= '7')
                return c - '0';

        return -EINVAL;
}

char decchar(int x) {
        return '0' + (x % 10);
}

int undecchar(char c) {

        if (c >= '0' && c <= '9')
                return c - '0';

        return -EINVAL;
}

char *cescape(const char *s) {
        char *r, *t;
        const char *f;

        assert(s);

        /* Does C style string escaping. */

        r = new(char, strlen(s)*4 + 1);
        if (!r)
                return NULL;

        for (f = s, t = r; *f; f++)
                t += cescape_char(*f, t);

        *t = 0;

        return r;
}

char *cunescape_length_with_prefix(const char *s, size_t length, const char *prefix) {
        char *r, *t;
        const char *f;
        size_t pl;

        assert(s);

        /* Undoes C style string escaping, and optionally prefixes it. */

        pl = prefix ? strlen(prefix) : 0;

        r = new(char, pl+length+1);
        if (!r)
                return NULL;

        if (prefix)
                memcpy(r, prefix, pl);

        for (f = s, t = r + pl; f < s + length; f++) {
                size_t remaining = s + length - f;
                assert(remaining > 0);

                if (*f != '\\') {        /* a literal literal */
                        *(t++) = *f;
                        continue;
                }

                if (--remaining == 0) {  /* copy trailing backslash verbatim */
                        *(t++) = *f;
                        break;
                }

                f++;

                switch (*f) {

                case 'a':
                        *(t++) = '\a';
                        break;
                case 'b':
                        *(t++) = '\b';
                        break;
                case 'f':
                        *(t++) = '\f';
                        break;
                case 'n':
                        *(t++) = '\n';
                        break;
                case 'r':
                        *(t++) = '\r';
                        break;
                case 't':
                        *(t++) = '\t';
                        break;
                case 'v':
                        *(t++) = '\v';
                        break;
                case '\\':
                        *(t++) = '\\';
                        break;
                case '"':
                        *(t++) = '"';
                        break;
                case '\'':
                        *(t++) = '\'';
                        break;

                case 's':
                        /* This is an extension of the XDG syntax files */
                        *(t++) = ' ';
                        break;

                case 'x': {
                        /* hexadecimal encoding */
                        int a = -1, b = -1;

                        if (remaining >= 2) {
                                a = unhexchar(f[1]);
                                b = unhexchar(f[2]);
                        }

                        if (a < 0 || b < 0 || (a == 0 && b == 0)) {
                                /* Invalid escape code, let's take it literal then */
                                *(t++) = '\\';
                                *(t++) = 'x';
                        } else {
                                *(t++) = (char) ((a << 4) | b);
                                f += 2;
                        }

                        break;
                }

                case '0':
                case '1':
                case '2':
                case '3':
                case '4':
                case '5':
                case '6':
                case '7': {
                        /* octal encoding */
                        int a = -1, b = -1, c = -1;

                        if (remaining >= 3) {
                                a = unoctchar(f[0]);
                                b = unoctchar(f[1]);
                                c = unoctchar(f[2]);
                        }

                        if (a < 0 || b < 0 || c < 0 || (a == 0 && b == 0 && c == 0)) {
                                /* Invalid escape code, let's take it literal then */
                                *(t++) = '\\';
                                *(t++) = f[0];
                        } else {
                                *(t++) = (char) ((a << 6) | (b << 3) | c);
                                f += 2;
                        }

                        break;
                }

                default:
                        /* Invalid escape code, let's take it literal then */
                        *(t++) = '\\';
                        *(t++) = *f;
                        break;
                }
        }

        *t = 0;
        return r;
}

char *cunescape_length(const char *s, size_t length) {
        return cunescape_length_with_prefix(s, length, NULL);
}

#if 0 /* NM_IGNORED */
char *cunescape(const char *s) {
        assert(s);

        return cunescape_length(s, strlen(s));
}

char *xescape(const char *s, const char *bad) {
        char *r, *t;
        const char *f;

        /* Escapes all chars in bad, in addition to \ and all special
         * chars, in \xFF style escaping. May be reversed with
         * cunescape. */

        r = new(char, strlen(s) * 4 + 1);
        if (!r)
                return NULL;

        for (f = s, t = r; *f; f++) {

                if ((*f < ' ') || (*f >= 127) ||
                    (*f == '\\') || strchr(bad, *f)) {
                        *(t++) = '\\';
                        *(t++) = 'x';
                        *(t++) = hexchar(*f >> 4);
                        *(t++) = hexchar(*f);
                } else
                        *(t++) = *f;
        }

        *t = 0;

        return r;
}

char *ascii_strlower(char *t) {
        char *p;

        assert(t);

        for (p = t; *p; p++)
                if (*p >= 'A' && *p <= 'Z')
                        *p = *p - 'A' + 'a';

        return t;
}

_pure_ static bool hidden_file_allow_backup(const char *filename) {
        assert(filename);

        return
                filename[0] == '.' ||
                streq(filename, "lost+found") ||
                streq(filename, "aquota.user") ||
                streq(filename, "aquota.group") ||
                endswith(filename, ".rpmnew") ||
                endswith(filename, ".rpmsave") ||
                endswith(filename, ".rpmorig") ||
                endswith(filename, ".dpkg-old") ||
                endswith(filename, ".dpkg-new") ||
                endswith(filename, ".dpkg-tmp") ||
                endswith(filename, ".dpkg-dist") ||
                endswith(filename, ".dpkg-bak") ||
                endswith(filename, ".dpkg-backup") ||
                endswith(filename, ".dpkg-remove") ||
                endswith(filename, ".swp");
}

bool hidden_file(const char *filename) {
        assert(filename);

        if (endswith(filename, "~"))
                return true;

        return hidden_file_allow_backup(filename);
}

int fd_nonblock(int fd, bool nonblock) {
        int flags, nflags;

        assert(fd >= 0);

        flags = fcntl(fd, F_GETFL, 0);
        if (flags < 0)
                return -errno;

        if (nonblock)
                nflags = flags | O_NONBLOCK;
        else
                nflags = flags & ~O_NONBLOCK;

        if (nflags == flags)
                return 0;

        if (fcntl(fd, F_SETFL, nflags) < 0)
                return -errno;

        return 0;
}

int fd_cloexec(int fd, bool cloexec) {
        int flags, nflags;

        assert(fd >= 0);

        flags = fcntl(fd, F_GETFD, 0);
        if (flags < 0)
                return -errno;

        if (cloexec)
                nflags = flags | FD_CLOEXEC;
        else
                nflags = flags & ~FD_CLOEXEC;

        if (nflags == flags)
                return 0;

        if (fcntl(fd, F_SETFD, nflags) < 0)
                return -errno;

        return 0;
}

_pure_ static bool fd_in_set(int fd, const int fdset[], unsigned n_fdset) {
        unsigned i;

        assert(n_fdset == 0 || fdset);

        for (i = 0; i < n_fdset; i++)
                if (fdset[i] == fd)
                        return true;

        return false;
}

int close_all_fds(const int except[], unsigned n_except) {
        _cleanup_closedir_ DIR *d = NULL;
        struct dirent *de;
        int r = 0;

        assert(n_except == 0 || except);

        d = opendir("/proc/self/fd");
        if (!d) {
                int fd;
                struct rlimit rl;

                /* When /proc isn't available (for example in chroots)
                 * the fallback is brute forcing through the fd
                 * table */

                assert_se(getrlimit(RLIMIT_NOFILE, &rl) >= 0);
                for (fd = 3; fd < (int) rl.rlim_max; fd ++) {

                        if (fd_in_set(fd, except, n_except))
                                continue;

                        if (close_nointr(fd) < 0)
                                if (errno != EBADF && r == 0)
                                        r = -errno;
                }

                return r;
        }

        while ((de = readdir(d))) {
                int fd = -1;

                if (hidden_file(de->d_name))
                        continue;

                if (safe_atoi(de->d_name, &fd) < 0)
                        /* Let's better ignore this, just in case */
                        continue;

                if (fd < 3)
                        continue;

                if (fd == dirfd(d))
                        continue;

                if (fd_in_set(fd, except, n_except))
                        continue;

                if (close_nointr(fd) < 0) {
                        /* Valgrind has its own FD and doesn't want to have it closed */
                        if (errno != EBADF && r == 0)
                                r = -errno;
                }
        }

        return r;
}
#endif /* NM_IGNORED */

bool chars_intersect(const char *a, const char *b) {
        const char *p;

        /* Returns true if any of the chars in a are in b. */
        for (p = a; *p; p++)
                if (strchr(b, *p))
                        return true;

        return false;
}

#if 0 /* NM_IGNORED */
bool fstype_is_network(const char *fstype) {
        static const char table[] =
                "afs\0"
                "cifs\0"
                "smbfs\0"
                "sshfs\0"
                "ncpfs\0"
                "ncp\0"
                "nfs\0"
                "nfs4\0"
                "gfs\0"
                "gfs2\0"
                "glusterfs\0";

        const char *x;

        x = startswith(fstype, "fuse.");
        if (x)
                fstype = x;

        return nulstr_contains(table, fstype);
}

int chvt(int vt) {
        _cleanup_close_ int fd;

        fd = open_terminal("/dev/tty0", O_RDWR|O_NOCTTY|O_CLOEXEC);
        if (fd < 0)
                return -errno;

        if (vt < 0) {
                int tiocl[2] = {
                        TIOCL_GETKMSGREDIRECT,
                        0
                };

                if (ioctl(fd, TIOCLINUX, tiocl) < 0)
                        return -errno;

                vt = tiocl[0] <= 0 ? 1 : tiocl[0];
        }

        if (ioctl(fd, VT_ACTIVATE, vt) < 0)
                return -errno;

        return 0;
}

int read_one_char(FILE *f, char *ret, usec_t t, bool *need_nl) {
        struct termios old_termios, new_termios;
        char c, line[LINE_MAX];

        assert(f);
        assert(ret);

        if (tcgetattr(fileno(f), &old_termios) >= 0) {
                new_termios = old_termios;

                new_termios.c_lflag &= ~ICANON;
                new_termios.c_cc[VMIN] = 1;
                new_termios.c_cc[VTIME] = 0;

                if (tcsetattr(fileno(f), TCSADRAIN, &new_termios) >= 0) {
                        size_t k;

                        if (t != USEC_INFINITY) {
                                if (fd_wait_for_event(fileno(f), POLLIN, t) <= 0) {
                                        tcsetattr(fileno(f), TCSADRAIN, &old_termios);
                                        return -ETIMEDOUT;
                                }
                        }

                        k = fread(&c, 1, 1, f);

                        tcsetattr(fileno(f), TCSADRAIN, &old_termios);

                        if (k <= 0)
                                return -EIO;

                        if (need_nl)
                                *need_nl = c != '\n';

                        *ret = c;
                        return 0;
                }
        }

        if (t != USEC_INFINITY) {
                if (fd_wait_for_event(fileno(f), POLLIN, t) <= 0)
                        return -ETIMEDOUT;
        }

        errno = 0;
        if (!fgets(line, sizeof(line), f))
                return errno ? -errno : -EIO;

        truncate_nl(line);

        if (strlen(line) != 1)
                return -EBADMSG;

        if (need_nl)
                *need_nl = false;

        *ret = line[0];
        return 0;
}

int ask_char(char *ret, const char *replies, const char *text, ...) {
        int r;

        assert(ret);
        assert(replies);
        assert(text);

        for (;;) {
                va_list ap;
                char c;
                bool need_nl = true;

                if (on_tty())
                        fputs(ANSI_HIGHLIGHT_ON, stdout);

                va_start(ap, text);
                vprintf(text, ap);
                va_end(ap);

                if (on_tty())
                        fputs(ANSI_HIGHLIGHT_OFF, stdout);

                fflush(stdout);

                r = read_one_char(stdin, &c, USEC_INFINITY, &need_nl);
                if (r < 0) {

                        if (r == -EBADMSG) {
                                puts("Bad input, please try again.");
                                continue;
                        }

                        putchar('\n');
                        return r;
                }

                if (need_nl)
                        putchar('\n');

                if (strchr(replies, c)) {
                        *ret = c;
                        return 0;
                }

                puts("Read unexpected character, please try again.");
        }
}

int ask_string(char **ret, const char *text, ...) {
        assert(ret);
        assert(text);

        for (;;) {
                char line[LINE_MAX];
                va_list ap;

                if (on_tty())
                        fputs(ANSI_HIGHLIGHT_ON, stdout);

                va_start(ap, text);
                vprintf(text, ap);
                va_end(ap);

                if (on_tty())
                        fputs(ANSI_HIGHLIGHT_OFF, stdout);

                fflush(stdout);

                errno = 0;
                if (!fgets(line, sizeof(line), stdin))
                        return errno ? -errno : -EIO;

                if (!endswith(line, "\n"))
                        putchar('\n');
                else {
                        char *s;

                        if (isempty(line))
                                continue;

                        truncate_nl(line);
                        s = strdup(line);
                        if (!s)
                                return -ENOMEM;

                        *ret = s;
                        return 0;
                }
        }
}

int reset_terminal_fd(int fd, bool switch_to_text) {
        struct termios termios;
        int r = 0;

        /* Set terminal to some sane defaults */

        assert(fd >= 0);

        /* We leave locked terminal attributes untouched, so that
         * Plymouth may set whatever it wants to set, and we don't
         * interfere with that. */

        /* Disable exclusive mode, just in case */
        ioctl(fd, TIOCNXCL);

        /* Switch to text mode */
        if (switch_to_text)
                ioctl(fd, KDSETMODE, KD_TEXT);

        /* Enable console unicode mode */
        ioctl(fd, KDSKBMODE, K_UNICODE);

        if (tcgetattr(fd, &termios) < 0) {
                r = -errno;
                goto finish;
        }

        /* We only reset the stuff that matters to the software. How
         * hardware is set up we don't touch assuming that somebody
         * else will do that for us */

        termios.c_iflag &= ~(IGNBRK | BRKINT | ISTRIP | INLCR | IGNCR | IUCLC);
        termios.c_iflag |= ICRNL | IMAXBEL | IUTF8;
        termios.c_oflag |= ONLCR;
        termios.c_cflag |= CREAD;
        termios.c_lflag = ISIG | ICANON | IEXTEN | ECHO | ECHOE | ECHOK | ECHOCTL | ECHOPRT | ECHOKE;

        termios.c_cc[VINTR]    =   03;  /* ^C */
        termios.c_cc[VQUIT]    =  034;  /* ^\ */
        termios.c_cc[VERASE]   = 0177;
        termios.c_cc[VKILL]    =  025;  /* ^X */
        termios.c_cc[VEOF]     =   04;  /* ^D */
        termios.c_cc[VSTART]   =  021;  /* ^Q */
        termios.c_cc[VSTOP]    =  023;  /* ^S */
        termios.c_cc[VSUSP]    =  032;  /* ^Z */
        termios.c_cc[VLNEXT]   =  026;  /* ^V */
        termios.c_cc[VWERASE]  =  027;  /* ^W */
        termios.c_cc[VREPRINT] =  022;  /* ^R */
        termios.c_cc[VEOL]     =    0;
        termios.c_cc[VEOL2]    =    0;

        termios.c_cc[VTIME]  = 0;
        termios.c_cc[VMIN]   = 1;

        if (tcsetattr(fd, TCSANOW, &termios) < 0)
                r = -errno;

finish:
        /* Just in case, flush all crap out */
        tcflush(fd, TCIOFLUSH);

        return r;
}

int reset_terminal(const char *name) {
        _cleanup_close_ int fd = -1;

        fd = open_terminal(name, O_RDWR|O_NOCTTY|O_CLOEXEC);
        if (fd < 0)
                return fd;

        return reset_terminal_fd(fd, true);
}

int open_terminal(const char *name, int mode) {
        int fd, r;
        unsigned c = 0;

        /*
         * If a TTY is in the process of being closed opening it might
         * cause EIO. This is horribly awful, but unlikely to be
         * changed in the kernel. Hence we work around this problem by
         * retrying a couple of times.
         *
         * https://bugs.launchpad.net/ubuntu/+source/linux/+bug/554172/comments/245
         */

        assert(!(mode & O_CREAT));

        for (;;) {
                fd = open(name, mode, 0);
                if (fd >= 0)
                        break;

                if (errno != EIO)
                        return -errno;

                /* Max 1s in total */
                if (c >= 20)
                        return -errno;

                usleep(50 * USEC_PER_MSEC);
                c++;
        }

        r = isatty(fd);
        if (r < 0) {
                safe_close(fd);
                return -errno;
        }

        if (!r) {
                safe_close(fd);
                return -ENOTTY;
        }

        return fd;
}

int flush_fd(int fd) {
        struct pollfd pollfd = {
                .fd = fd,
                .events = POLLIN,
        };

        for (;;) {
                char buf[LINE_MAX];
                ssize_t l;
                int r;

                r = poll(&pollfd, 1, 0);
                if (r < 0) {
                        if (errno == EINTR)
                                continue;

                        return -errno;

                } else if (r == 0)
                        return 0;

                l = read(fd, buf, sizeof(buf));
                if (l < 0) {

                        if (errno == EINTR)
                                continue;

                        if (errno == EAGAIN)
                                return 0;

                        return -errno;
                } else if (l == 0)
                        return 0;
        }
}

int acquire_terminal(
                const char *name,
                bool fail,
                bool force,
                bool ignore_tiocstty_eperm,
                usec_t timeout) {

        int fd = -1, notify = -1, r = 0, wd = -1;
        usec_t ts = 0;

        assert(name);

        /* We use inotify to be notified when the tty is closed. We
         * create the watch before checking if we can actually acquire
         * it, so that we don't lose any event.
         *
         * Note: strictly speaking this actually watches for the
         * device being closed, it does *not* really watch whether a
         * tty loses its controlling process. However, unless some
         * rogue process uses TIOCNOTTY on /dev/tty *after* closing
         * its tty otherwise this will not become a problem. As long
         * as the administrator makes sure not configure any service
         * on the same tty as an untrusted user this should not be a
         * problem. (Which he probably should not do anyway.) */

        if (timeout != USEC_INFINITY)
                ts = now(CLOCK_MONOTONIC);

        if (!fail && !force) {
                notify = inotify_init1(IN_CLOEXEC | (timeout != USEC_INFINITY ? IN_NONBLOCK : 0));
                if (notify < 0) {
                        r = -errno;
                        goto fail;
                }

                wd = inotify_add_watch(notify, name, IN_CLOSE);
                if (wd < 0) {
                        r = -errno;
                        goto fail;
                }
        }

        for (;;) {
                struct sigaction sa_old, sa_new = {
                        .sa_handler = SIG_IGN,
                        .sa_flags = SA_RESTART,
                };

                if (notify >= 0) {
                        r = flush_fd(notify);
                        if (r < 0)
                                goto fail;
                }

                /* We pass here O_NOCTTY only so that we can check the return
                 * value TIOCSCTTY and have a reliable way to figure out if we
                 * successfully became the controlling process of the tty */
                fd = open_terminal(name, O_RDWR|O_NOCTTY|O_CLOEXEC);
                if (fd < 0)
                        return fd;

                /* Temporarily ignore SIGHUP, so that we don't get SIGHUP'ed
                 * if we already own the tty. */
                assert_se(sigaction(SIGHUP, &sa_new, &sa_old) == 0);

                /* First, try to get the tty */
                if (ioctl(fd, TIOCSCTTY, force) < 0)
                        r = -errno;

                assert_se(sigaction(SIGHUP, &sa_old, NULL) == 0);

                /* Sometimes it makes sense to ignore TIOCSCTTY
                 * returning EPERM, i.e. when very likely we already
                 * are have this controlling terminal. */
                if (r < 0 && r == -EPERM && ignore_tiocstty_eperm)
                        r = 0;

                if (r < 0 && (force || fail || r != -EPERM)) {
                        goto fail;
                }

                if (r >= 0)
                        break;

                assert(!fail);
                assert(!force);
                assert(notify >= 0);

                for (;;) {
                        union inotify_event_buffer buffer;
                        struct inotify_event *e;
                        ssize_t l;

                        if (timeout != USEC_INFINITY) {
                                usec_t n;

                                n = now(CLOCK_MONOTONIC);
                                if (ts + timeout < n) {
                                        r = -ETIMEDOUT;
                                        goto fail;
                                }

                                r = fd_wait_for_event(fd, POLLIN, ts + timeout - n);
                                if (r < 0)
                                        goto fail;

                                if (r == 0) {
                                        r = -ETIMEDOUT;
                                        goto fail;
                                }
                        }

                        l = read(notify, &buffer, sizeof(buffer));
                        if (l < 0) {
                                if (errno == EINTR || errno == EAGAIN)
                                        continue;

                                r = -errno;
                                goto fail;
                        }

                        FOREACH_INOTIFY_EVENT(e, buffer, l) {
                                if (e->wd != wd || !(e->mask & IN_CLOSE)) {
                                        r = -EIO;
                                        goto fail;
                                }
                        }

                        break;
                }

                /* We close the tty fd here since if the old session
                 * ended our handle will be dead. It's important that
                 * we do this after sleeping, so that we don't enter
                 * an endless loop. */
                fd = safe_close(fd);
        }

        safe_close(notify);

        r = reset_terminal_fd(fd, true);
        if (r < 0)
                log_warning_errno(r, "Failed to reset terminal: %m");

        return fd;

fail:
        safe_close(fd);
        safe_close(notify);

        return r;
}

int release_terminal(void) {
        static const struct sigaction sa_new = {
                .sa_handler = SIG_IGN,
                .sa_flags = SA_RESTART,
        };

        _cleanup_close_ int fd = -1;
        struct sigaction sa_old;
        int r = 0;

        fd = open("/dev/tty", O_RDWR|O_NOCTTY|O_NDELAY|O_CLOEXEC);
        if (fd < 0)
                return -errno;

        /* Temporarily ignore SIGHUP, so that we don't get SIGHUP'ed
         * by our own TIOCNOTTY */
        assert_se(sigaction(SIGHUP, &sa_new, &sa_old) == 0);

        if (ioctl(fd, TIOCNOTTY) < 0)
                r = -errno;

        assert_se(sigaction(SIGHUP, &sa_old, NULL) == 0);

        return r;
}

int sigaction_many(const struct sigaction *sa, ...) {
        va_list ap;
        int r = 0, sig;

        va_start(ap, sa);
        while ((sig = va_arg(ap, int)) > 0)
                if (sigaction(sig, sa, NULL) < 0)
                        r = -errno;
        va_end(ap);

        return r;
}

int ignore_signals(int sig, ...) {
        struct sigaction sa = {
                .sa_handler = SIG_IGN,
                .sa_flags = SA_RESTART,
        };
        va_list ap;
        int r = 0;

        if (sigaction(sig, &sa, NULL) < 0)
                r = -errno;

        va_start(ap, sig);
        while ((sig = va_arg(ap, int)) > 0)
                if (sigaction(sig, &sa, NULL) < 0)
                        r = -errno;
        va_end(ap);

        return r;
}

int default_signals(int sig, ...) {
        struct sigaction sa = {
                .sa_handler = SIG_DFL,
                .sa_flags = SA_RESTART,
        };
        va_list ap;
        int r = 0;

        if (sigaction(sig, &sa, NULL) < 0)
                r = -errno;

        va_start(ap, sig);
        while ((sig = va_arg(ap, int)) > 0)
                if (sigaction(sig, &sa, NULL) < 0)
                        r = -errno;
        va_end(ap);

        return r;
}

void safe_close_pair(int p[]) {
        assert(p);

        if (p[0] == p[1]) {
                /* Special case pairs which use the same fd in both
                 * directions... */
                p[0] = p[1] = safe_close(p[0]);
                return;
        }

        p[0] = safe_close(p[0]);
        p[1] = safe_close(p[1]);
}
#endif /* NM_IGNORED */

ssize_t loop_read(int fd, void *buf, size_t nbytes, bool do_poll) {
        uint8_t *p = buf;
        ssize_t n = 0;

        assert(fd >= 0);
        assert(buf);

        while (nbytes > 0) {
                ssize_t k;

                k = read(fd, p, nbytes);
                if (k < 0) {
                        if (errno == EINTR)
                                continue;

                        if (errno == EAGAIN && do_poll) {

                                /* We knowingly ignore any return value here,
                                 * and expect that any error/EOF is reported
                                 * via read() */

                                fd_wait_for_event(fd, POLLIN, USEC_INFINITY);
                                continue;
                        }

                        return n > 0 ? n : -errno;
                }

                if (k == 0)
                        return n;

                p += k;
                nbytes -= k;
                n += k;
        }

        return n;
}

<<<<<<< HEAD
#if 0 /* NM_IGNORED */
=======
int loop_read_exact(int fd, void *buf, size_t nbytes, bool do_poll) {
        ssize_t n;

        n = loop_read(fd, buf, nbytes, do_poll);
        if (n < 0)
                return n;
        if ((size_t) n != nbytes)
                return -EIO;
        return 0;
}

>>>>>>> ddb51121
int loop_write(int fd, const void *buf, size_t nbytes, bool do_poll) {
        const uint8_t *p = buf;

        assert(fd >= 0);
        assert(buf);

        errno = 0;

        while (nbytes > 0) {
                ssize_t k;

                k = write(fd, p, nbytes);
                if (k < 0) {
                        if (errno == EINTR)
                                continue;

                        if (errno == EAGAIN && do_poll) {
                                /* We knowingly ignore any return value here,
                                 * and expect that any error/EOF is reported
                                 * via write() */

                                fd_wait_for_event(fd, POLLOUT, USEC_INFINITY);
                                continue;
                        }

                        return -errno;
                }

                if (k == 0) /* Can't really happen */
                        return -EIO;

                p += k;
                nbytes -= k;
        }

        return 0;
}

int parse_size(const char *t, off_t base, off_t *size) {

        /* Soo, sometimes we want to parse IEC binary suffxies, and
         * sometimes SI decimal suffixes. This function can parse
         * both. Which one is the right way depends on the
         * context. Wikipedia suggests that SI is customary for
         * hardrware metrics and network speeds, while IEC is
         * customary for most data sizes used by software and volatile
         * (RAM) memory. Hence be careful which one you pick!
         *
         * In either case we use just K, M, G as suffix, and not Ki,
         * Mi, Gi or so (as IEC would suggest). That's because that's
         * frickin' ugly. But this means you really need to make sure
         * to document which base you are parsing when you use this
         * call. */

        struct table {
                const char *suffix;
                unsigned long long factor;
        };

        static const struct table iec[] = {
                { "E", 1024ULL*1024ULL*1024ULL*1024ULL*1024ULL*1024ULL },
                { "P", 1024ULL*1024ULL*1024ULL*1024ULL*1024ULL },
                { "T", 1024ULL*1024ULL*1024ULL*1024ULL },
                { "G", 1024ULL*1024ULL*1024ULL },
                { "M", 1024ULL*1024ULL },
                { "K", 1024ULL },
                { "B", 1 },
                { "", 1 },
        };

        static const struct table si[] = {
                { "E", 1000ULL*1000ULL*1000ULL*1000ULL*1000ULL*1000ULL },
                { "P", 1000ULL*1000ULL*1000ULL*1000ULL*1000ULL },
                { "T", 1000ULL*1000ULL*1000ULL*1000ULL },
                { "G", 1000ULL*1000ULL*1000ULL },
                { "M", 1000ULL*1000ULL },
                { "K", 1000ULL },
                { "B", 1 },
                { "", 1 },
        };

        const struct table *table;
        const char *p;
        unsigned long long r = 0;
        unsigned n_entries, start_pos = 0;

        assert(t);
        assert(base == 1000 || base == 1024);
        assert(size);

        if (base == 1000) {
                table = si;
                n_entries = ELEMENTSOF(si);
        } else {
                table = iec;
                n_entries = ELEMENTSOF(iec);
        }

        p = t;
        do {
                long long l;
                unsigned long long l2;
                double frac = 0;
                char *e;
                unsigned i;

                errno = 0;
                l = strtoll(p, &e, 10);

                if (errno > 0)
                        return -errno;

                if (l < 0)
                        return -ERANGE;

                if (e == p)
                        return -EINVAL;

                if (*e == '.') {
                        e++;
                        if (*e >= '0' && *e <= '9') {
                                char *e2;

                                /* strotoull itself would accept space/+/- */
                                l2 = strtoull(e, &e2, 10);

                                if (errno == ERANGE)
                                        return -errno;

                                /* Ignore failure. E.g. 10.M is valid */
                                frac = l2;
                                for (; e < e2; e++)
                                        frac /= 10;
                        }
                }

                e += strspn(e, WHITESPACE);

                for (i = start_pos; i < n_entries; i++)
                        if (startswith(e, table[i].suffix)) {
                                unsigned long long tmp;
                                if ((unsigned long long) l + (frac > 0) > ULLONG_MAX / table[i].factor)
                                        return -ERANGE;
                                tmp = l * table[i].factor + (unsigned long long) (frac * table[i].factor);
                                if (tmp > ULLONG_MAX - r)
                                        return -ERANGE;

                                r += tmp;
                                if ((unsigned long long) (off_t) r != r)
                                        return -ERANGE;

                                p = e + strlen(table[i].suffix);

                                start_pos = i + 1;
                                break;
                        }

                if (i >= n_entries)
                        return -EINVAL;

        } while (*p);

        *size = r;

        return 0;
}

int make_stdio(int fd) {
        int r, s, t;

        assert(fd >= 0);

        r = dup2(fd, STDIN_FILENO);
        s = dup2(fd, STDOUT_FILENO);
        t = dup2(fd, STDERR_FILENO);

        if (fd >= 3)
                safe_close(fd);

        if (r < 0 || s < 0 || t < 0)
                return -errno;

        /* Explicitly unset O_CLOEXEC, since if fd was < 3, then
         * dup2() was a NOP and the bit hence possibly set. */
        fd_cloexec(STDIN_FILENO, false);
        fd_cloexec(STDOUT_FILENO, false);
        fd_cloexec(STDERR_FILENO, false);

        return 0;
}

int make_null_stdio(void) {
        int null_fd;

        null_fd = open("/dev/null", O_RDWR|O_NOCTTY);
        if (null_fd < 0)
                return -errno;

        return make_stdio(null_fd);
}

bool is_device_path(const char *path) {

        /* Returns true on paths that refer to a device, either in
         * sysfs or in /dev */

        return
                path_startswith(path, "/dev/") ||
                path_startswith(path, "/sys/");
}

int dir_is_empty(const char *path) {
        _cleanup_closedir_ DIR *d;

        d = opendir(path);
        if (!d)
                return -errno;

        for (;;) {
                struct dirent *de;

                errno = 0;
                de = readdir(d);
                if (!de && errno != 0)
                        return -errno;

                if (!de)
                        return 1;

                if (!hidden_file(de->d_name))
                        return 0;
        }
}

char* dirname_malloc(const char *path) {
        char *d, *dir, *dir2;

        d = strdup(path);
        if (!d)
                return NULL;
        dir = dirname(d);
        assert(dir);

        if (dir != d) {
                dir2 = strdup(dir);
                free(d);
                return dir2;
        }

        return dir;
}
#endif /* NM_IGNORED */

int dev_urandom(void *p, size_t n) {
#if 0 /* NM_IGNORED */
        static int have_syscall = -1;

        _cleanup_close_ int fd = -1;
        int r;

        /* Gathers some randomness from the kernel. This call will
         * never block, and will always return some data from the
         * kernel, regardless if the random pool is fully initialized
         * or not. It thus makes no guarantee for the quality of the
         * returned entropy, but is good enough for or usual usecases
         * of seeding the hash functions for hashtable */

        /* Use the getrandom() syscall unless we know we don't have
         * it, or when the requested size is too large for it. */
        if (have_syscall != 0 || (size_t) (int) n != n) {
                r = getrandom(p, n, GRND_NONBLOCK);
                if (r == (int) n) {
                        have_syscall = true;
                        return 0;
                }

                if (r < 0) {
                        if (errno == ENOSYS)
                                /* we lack the syscall, continue with
                                 * reading from /dev/urandom */
                                have_syscall = false;
                        else if (errno == EAGAIN)
                                /* not enough entropy for now. Let's
                                 * remember to use the syscall the
                                 * next time, again, but also read
                                 * from /dev/urandom for now, which
                                 * doesn't care about the current
                                 * amount of entropy.  */
                                have_syscall = true;
                        else
                                return -errno;
                } else
                        /* too short read? */
                        return -ENODATA;
        }
#else /* NM IGNORED */
        int fd;
        ssize_t k;
#endif /* NM_IGNORED */

        fd = open("/dev/urandom", O_RDONLY|O_CLOEXEC|O_NOCTTY);
        if (fd < 0)
                return errno == ENOENT ? -ENOSYS : -errno;

        return loop_read_exact(fd, p, n, true);
}

void initialize_srand(void) {
        static bool srand_called = false;
        unsigned x;
#ifdef HAVE_SYS_AUXV_H
        void *auxv;
#endif

        if (srand_called)
                return;

        x = 0;

#ifdef HAVE_SYS_AUXV_H
        /* The kernel provides us with a bit of entropy in auxv, so
         * let's try to make use of that to seed the pseudo-random
         * generator. It's better than nothing... */

        auxv = (void*) getauxval(AT_RANDOM);
        if (auxv)
                x ^= *(unsigned*) auxv;
#endif

        x ^= (unsigned) now(CLOCK_REALTIME);
        x ^= (unsigned) gettid();

        srand(x);
        srand_called = true;
}

void random_bytes(void *p, size_t n) {
        uint8_t *q;
        int r;

        r = dev_urandom(p, n);
        if (r >= 0)
                return;

        /* If some idiot made /dev/urandom unavailable to us, he'll
         * get a PRNG instead. */

        initialize_srand();

        for (q = p; q < (uint8_t*) p + n; q ++)
                *q = rand();
}

#if 0 /* NM_IGNORED */
void rename_process(const char name[8]) {
        assert(name);

        /* This is a like a poor man's setproctitle(). It changes the
         * comm field, argv[0], and also the glibc's internally used
         * name of the process. For the first one a limit of 16 chars
         * applies, to the second one usually one of 10 (i.e. length
         * of "/sbin/init"), to the third one one of 7 (i.e. length of
         * "systemd"). If you pass a longer string it will be
         * truncated */

        prctl(PR_SET_NAME, name);

        if (program_invocation_name)
                strncpy(program_invocation_name, name, strlen(program_invocation_name));

        if (saved_argc > 0) {
                int i;

                if (saved_argv[0])
                        strncpy(saved_argv[0], name, strlen(saved_argv[0]));

                for (i = 1; i < saved_argc; i++) {
                        if (!saved_argv[i])
                                break;

                        memzero(saved_argv[i], strlen(saved_argv[i]));
                }
        }
}

void sigset_add_many(sigset_t *ss, ...) {
        va_list ap;
        int sig;

        assert(ss);

        va_start(ap, ss);
        while ((sig = va_arg(ap, int)) > 0)
                assert_se(sigaddset(ss, sig) == 0);
        va_end(ap);
}

int sigprocmask_many(int how, ...) {
        va_list ap;
        sigset_t ss;
        int sig;

        assert_se(sigemptyset(&ss) == 0);

        va_start(ap, how);
        while ((sig = va_arg(ap, int)) > 0)
                assert_se(sigaddset(&ss, sig) == 0);
        va_end(ap);

        if (sigprocmask(how, &ss, NULL) < 0)
                return -errno;

        return 0;
}

char* gethostname_malloc(void) {
        struct utsname u;

        assert_se(uname(&u) >= 0);

        if (!isempty(u.nodename) && !streq(u.nodename, "(none)"))
                return strdup(u.nodename);

        return strdup(u.sysname);
}

bool hostname_is_set(void) {
        struct utsname u;

        assert_se(uname(&u) >= 0);

        return !isempty(u.nodename) && !streq(u.nodename, "(none)");
}

char *lookup_uid(uid_t uid) {
        long bufsize;
        char *name;
        _cleanup_free_ char *buf = NULL;
        struct passwd pwbuf, *pw = NULL;

        /* Shortcut things to avoid NSS lookups */
        if (uid == 0)
                return strdup("root");

        bufsize = sysconf(_SC_GETPW_R_SIZE_MAX);
        if (bufsize <= 0)
                bufsize = 4096;

        buf = malloc(bufsize);
        if (!buf)
                return NULL;

        if (getpwuid_r(uid, &pwbuf, buf, bufsize, &pw) == 0 && pw)
                return strdup(pw->pw_name);

        if (asprintf(&name, UID_FMT, uid) < 0)
                return NULL;

        return name;
}

char* getlogname_malloc(void) {
        uid_t uid;
        struct stat st;

        if (isatty(STDIN_FILENO) && fstat(STDIN_FILENO, &st) >= 0)
                uid = st.st_uid;
        else
                uid = getuid();

        return lookup_uid(uid);
}

char *getusername_malloc(void) {
        const char *e;

        e = getenv("USER");
        if (e)
                return strdup(e);

        return lookup_uid(getuid());
}

int getttyname_malloc(int fd, char **ret) {
        size_t l = 100;
        int r;

        assert(fd >= 0);
        assert(ret);

        for (;;) {
                char path[l];

                r = ttyname_r(fd, path, sizeof(path));
                if (r == 0) {
                        const char *p;
                        char *c;

                        p = startswith(path, "/dev/");
                        c = strdup(p ?: path);
                        if (!c)
                                return -ENOMEM;

                        *ret = c;
                        return 0;
                }

                if (r != ERANGE)
                        return -r;

                l *= 2;
        }

        return 0;
}

int getttyname_harder(int fd, char **r) {
        int k;
        char *s;

        k = getttyname_malloc(fd, &s);
        if (k < 0)
                return k;

        if (streq(s, "tty")) {
                free(s);
                return get_ctty(0, NULL, r);
        }

        *r = s;
        return 0;
}

int get_ctty_devnr(pid_t pid, dev_t *d) {
        int r;
        _cleanup_free_ char *line = NULL;
        const char *p;
        unsigned long ttynr;

        assert(pid >= 0);

        p = procfs_file_alloca(pid, "stat");
        r = read_one_line_file(p, &line);
        if (r < 0)
                return r;

        p = strrchr(line, ')');
        if (!p)
                return -EIO;

        p++;

        if (sscanf(p, " "
                   "%*c "  /* state */
                   "%*d "  /* ppid */
                   "%*d "  /* pgrp */
                   "%*d "  /* session */
                   "%lu ", /* ttynr */
                   &ttynr) != 1)
                return -EIO;

        if (major(ttynr) == 0 && minor(ttynr) == 0)
                return -ENOENT;

        if (d)
                *d = (dev_t) ttynr;

        return 0;
}

int get_ctty(pid_t pid, dev_t *_devnr, char **r) {
        char fn[sizeof("/dev/char/")-1 + 2*DECIMAL_STR_MAX(unsigned) + 1 + 1], *b = NULL;
        _cleanup_free_ char *s = NULL;
        const char *p;
        dev_t devnr;
        int k;

        assert(r);

        k = get_ctty_devnr(pid, &devnr);
        if (k < 0)
                return k;

        sprintf(fn, "/dev/char/%u:%u", major(devnr), minor(devnr));

        k = readlink_malloc(fn, &s);
        if (k < 0) {

                if (k != -ENOENT)
                        return k;

                /* This is an ugly hack */
                if (major(devnr) == 136) {
                        if (asprintf(&b, "pts/%u", minor(devnr)) < 0)
                                return -ENOMEM;
                } else {
                        /* Probably something like the ptys which have no
                         * symlink in /dev/char. Let's return something
                         * vaguely useful. */

                        b = strdup(fn + 5);
                        if (!b)
                                return -ENOMEM;
                }
        } else {
                if (startswith(s, "/dev/"))
                        p = s + 5;
                else if (startswith(s, "../"))
                        p = s + 3;
                else
                        p = s;

                b = strdup(p);
                if (!b)
                        return -ENOMEM;
        }

        *r = b;
        if (_devnr)
                *_devnr = devnr;

        return 0;
}

int rm_rf_children_dangerous(int fd, bool only_dirs, bool honour_sticky, struct stat *root_dev) {
        _cleanup_closedir_ DIR *d = NULL;
        int ret = 0;

        assert(fd >= 0);

        /* This returns the first error we run into, but nevertheless
         * tries to go on. This closes the passed fd. */

        d = fdopendir(fd);
        if (!d) {
                safe_close(fd);

                return errno == ENOENT ? 0 : -errno;
        }

        for (;;) {
                struct dirent *de;
                bool is_dir, keep_around;
                struct stat st;
                int r;

                errno = 0;
                de = readdir(d);
                if (!de) {
                        if (errno != 0 && ret == 0)
                                ret = -errno;
                        return ret;
                }

                if (streq(de->d_name, ".") || streq(de->d_name, ".."))
                        continue;

                if (de->d_type == DT_UNKNOWN ||
                    honour_sticky ||
                    (de->d_type == DT_DIR && root_dev)) {
                        if (fstatat(fd, de->d_name, &st, AT_SYMLINK_NOFOLLOW) < 0) {
                                if (ret == 0 && errno != ENOENT)
                                        ret = -errno;
                                continue;
                        }

                        is_dir = S_ISDIR(st.st_mode);
                        keep_around =
                                honour_sticky &&
                                (st.st_uid == 0 || st.st_uid == getuid()) &&
                                (st.st_mode & S_ISVTX);
                } else {
                        is_dir = de->d_type == DT_DIR;
                        keep_around = false;
                }

                if (is_dir) {
                        int subdir_fd;

                        /* if root_dev is set, remove subdirectories only, if device is same as dir */
                        if (root_dev && st.st_dev != root_dev->st_dev)
                                continue;

                        subdir_fd = openat(fd, de->d_name,
                                           O_RDONLY|O_NONBLOCK|O_DIRECTORY|O_CLOEXEC|O_NOFOLLOW|O_NOATIME);
                        if (subdir_fd < 0) {
                                if (ret == 0 && errno != ENOENT)
                                        ret = -errno;
                                continue;
                        }

                        r = rm_rf_children_dangerous(subdir_fd, only_dirs, honour_sticky, root_dev);
                        if (r < 0 && ret == 0)
                                ret = r;

                        if (!keep_around)
                                if (unlinkat(fd, de->d_name, AT_REMOVEDIR) < 0) {
                                        if (ret == 0 && errno != ENOENT)
                                                ret = -errno;
                                }

                } else if (!only_dirs && !keep_around) {

                        if (unlinkat(fd, de->d_name, 0) < 0) {
                                if (ret == 0 && errno != ENOENT)
                                        ret = -errno;
                        }
                }
        }
}

_pure_ static int is_temporary_fs(struct statfs *s) {
        assert(s);

        return F_TYPE_EQUAL(s->f_type, TMPFS_MAGIC) ||
               F_TYPE_EQUAL(s->f_type, RAMFS_MAGIC);
}

int is_fd_on_temporary_fs(int fd) {
        struct statfs s;

        if (fstatfs(fd, &s) < 0)
                return -errno;

        return is_temporary_fs(&s);
}

int rm_rf_children(int fd, bool only_dirs, bool honour_sticky, struct stat *root_dev) {
        struct statfs s;

        assert(fd >= 0);

        if (fstatfs(fd, &s) < 0) {
                safe_close(fd);
                return -errno;
        }

        /* We refuse to clean disk file systems with this call. This
         * is extra paranoia just to be sure we never ever remove
         * non-state data */
        if (!is_temporary_fs(&s)) {
                log_error("Attempted to remove disk file system, and we can't allow that.");
                safe_close(fd);
                return -EPERM;
        }

        return rm_rf_children_dangerous(fd, only_dirs, honour_sticky, root_dev);
}

static int file_is_priv_sticky(const char *p) {
        struct stat st;

        assert(p);

        if (lstat(p, &st) < 0)
                return -errno;

        return
                (st.st_uid == 0 || st.st_uid == getuid()) &&
                (st.st_mode & S_ISVTX);
}

static int rm_rf_internal(const char *path, bool only_dirs, bool delete_root, bool honour_sticky, bool dangerous) {
        int fd, r;
        struct statfs s;

        assert(path);

        /* We refuse to clean the root file system with this
         * call. This is extra paranoia to never cause a really
         * seriously broken system. */
        if (path_equal(path, "/")) {
                log_error("Attempted to remove entire root file system, and we can't allow that.");
                return -EPERM;
        }

        fd = open(path, O_RDONLY|O_NONBLOCK|O_DIRECTORY|O_CLOEXEC|O_NOFOLLOW|O_NOATIME);
        if (fd < 0) {

                if (errno != ENOTDIR && errno != ELOOP)
                        return -errno;

                if (!dangerous) {
                        if (statfs(path, &s) < 0)
                                return -errno;

                        if (!is_temporary_fs(&s)) {
                                log_error("Attempted to remove disk file system, and we can't allow that.");
                                return -EPERM;
                        }
                }

                if (delete_root && !only_dirs)
                        if (unlink(path) < 0 && errno != ENOENT)
                                return -errno;

                return 0;
        }

        if (!dangerous) {
                if (fstatfs(fd, &s) < 0) {
                        safe_close(fd);
                        return -errno;
                }

                if (!is_temporary_fs(&s)) {
                        log_error("Attempted to remove disk file system, and we can't allow that.");
                        safe_close(fd);
                        return -EPERM;
                }
        }

        r = rm_rf_children_dangerous(fd, only_dirs, honour_sticky, NULL);
        if (delete_root) {

                if (honour_sticky && file_is_priv_sticky(path) > 0)
                        return r;

                if (rmdir(path) < 0 && errno != ENOENT) {
                        if (r == 0)
                                r = -errno;
                }
        }

        return r;
}

int rm_rf(const char *path, bool only_dirs, bool delete_root, bool honour_sticky) {
        return rm_rf_internal(path, only_dirs, delete_root, honour_sticky, false);
}

int rm_rf_dangerous(const char *path, bool only_dirs, bool delete_root, bool honour_sticky) {
        return rm_rf_internal(path, only_dirs, delete_root, honour_sticky, true);
}

int chmod_and_chown(const char *path, mode_t mode, uid_t uid, gid_t gid) {
        assert(path);

        /* Under the assumption that we are running privileged we
         * first change the access mode and only then hand out
         * ownership to avoid a window where access is too open. */

        if (mode != MODE_INVALID)
                if (chmod(path, mode) < 0)
                        return -errno;

        if (uid != UID_INVALID || gid != GID_INVALID)
                if (chown(path, uid, gid) < 0)
                        return -errno;

        return 0;
}

int fchmod_and_fchown(int fd, mode_t mode, uid_t uid, gid_t gid) {
        assert(fd >= 0);

        /* Under the assumption that we are running privileged we
         * first change the access mode and only then hand out
         * ownership to avoid a window where access is too open. */

        if (mode != MODE_INVALID)
                if (fchmod(fd, mode) < 0)
                        return -errno;

        if (uid != UID_INVALID || gid != GID_INVALID)
                if (fchown(fd, uid, gid) < 0)
                        return -errno;

        return 0;
}

cpu_set_t* cpu_set_malloc(unsigned *ncpus) {
        cpu_set_t *r;
        unsigned n = 1024;

        /* Allocates the cpuset in the right size */

        for (;;) {
                if (!(r = CPU_ALLOC(n)))
                        return NULL;

                if (sched_getaffinity(0, CPU_ALLOC_SIZE(n), r) >= 0) {
                        CPU_ZERO_S(CPU_ALLOC_SIZE(n), r);

                        if (ncpus)
                                *ncpus = n;

                        return r;
                }

                CPU_FREE(r);

                if (errno != EINVAL)
                        return NULL;

                n *= 2;
        }
}

int status_vprintf(const char *status, bool ellipse, bool ephemeral, const char *format, va_list ap) {
        static const char status_indent[] = "         "; /* "[" STATUS "] " */
        _cleanup_free_ char *s = NULL;
        _cleanup_close_ int fd = -1;
        struct iovec iovec[6] = {};
        int n = 0;
        static bool prev_ephemeral;

        assert(format);

        /* This is independent of logging, as status messages are
         * optional and go exclusively to the console. */

        if (vasprintf(&s, format, ap) < 0)
                return log_oom();

        fd = open_terminal("/dev/console", O_WRONLY|O_NOCTTY|O_CLOEXEC);
        if (fd < 0)
                return fd;

        if (ellipse) {
                char *e;
                size_t emax, sl;
                int c;

                c = fd_columns(fd);
                if (c <= 0)
                        c = 80;

                sl = status ? sizeof(status_indent)-1 : 0;

                emax = c - sl - 1;
                if (emax < 3)
                        emax = 3;

                e = ellipsize(s, emax, 50);
                if (e) {
                        free(s);
                        s = e;
                }
        }

        if (prev_ephemeral)
                IOVEC_SET_STRING(iovec[n++], "\r" ANSI_ERASE_TO_END_OF_LINE);
        prev_ephemeral = ephemeral;

        if (status) {
                if (!isempty(status)) {
                        IOVEC_SET_STRING(iovec[n++], "[");
                        IOVEC_SET_STRING(iovec[n++], status);
                        IOVEC_SET_STRING(iovec[n++], "] ");
                } else
                        IOVEC_SET_STRING(iovec[n++], status_indent);
        }

        IOVEC_SET_STRING(iovec[n++], s);
        if (!ephemeral)
                IOVEC_SET_STRING(iovec[n++], "\n");

        if (writev(fd, iovec, n) < 0)
                return -errno;

        return 0;
}

int status_printf(const char *status, bool ellipse, bool ephemeral, const char *format, ...) {
        va_list ap;
        int r;

        assert(format);

        va_start(ap, format);
        r = status_vprintf(status, ellipse, ephemeral, format, ap);
        va_end(ap);

        return r;
}

char *replace_env(const char *format, char **env) {
        enum {
                WORD,
                CURLY,
                VARIABLE
        } state = WORD;

        const char *e, *word = format;
        char *r = NULL, *k;

        assert(format);

        for (e = format; *e; e ++) {

                switch (state) {

                case WORD:
                        if (*e == '$')
                                state = CURLY;
                        break;

                case CURLY:
                        if (*e == '{') {
                                k = strnappend(r, word, e-word-1);
                                if (!k)
                                        goto fail;

                                free(r);
                                r = k;

                                word = e-1;
                                state = VARIABLE;

                        } else if (*e == '$') {
                                k = strnappend(r, word, e-word);
                                if (!k)
                                        goto fail;

                                free(r);
                                r = k;

                                word = e+1;
                                state = WORD;
                        } else
                                state = WORD;
                        break;

                case VARIABLE:
                        if (*e == '}') {
                                const char *t;

                                t = strempty(strv_env_get_n(env, word+2, e-word-2));

                                k = strappend(r, t);
                                if (!k)
                                        goto fail;

                                free(r);
                                r = k;

                                word = e+1;
                                state = WORD;
                        }
                        break;
                }
        }

        k = strnappend(r, word, e-word);
        if (!k)
                goto fail;

        free(r);
        return k;

fail:
        free(r);
        return NULL;
}

char **replace_env_argv(char **argv, char **env) {
        char **ret, **i;
        unsigned k = 0, l = 0;

        l = strv_length(argv);

        ret = new(char*, l+1);
        if (!ret)
                return NULL;

        STRV_FOREACH(i, argv) {

                /* If $FOO appears as single word, replace it by the split up variable */
                if ((*i)[0] == '$' && (*i)[1] != '{') {
                        char *e;
                        char **w, **m;
                        unsigned q;

                        e = strv_env_get(env, *i+1);
                        if (e) {
                                int r;

                                r = strv_split_quoted(&m, e, true);
                                if (r < 0) {
                                        ret[k] = NULL;
                                        strv_free(ret);
                                        return NULL;
                                }
                        } else
                                m = NULL;

                        q = strv_length(m);
                        l = l + q - 1;

                        w = realloc(ret, sizeof(char*) * (l+1));
                        if (!w) {
                                ret[k] = NULL;
                                strv_free(ret);
                                strv_free(m);
                                return NULL;
                        }

                        ret = w;
                        if (m) {
                                memcpy(ret + k, m, q * sizeof(char*));
                                free(m);
                        }

                        k += q;
                        continue;
                }

                /* If ${FOO} appears as part of a word, replace it by the variable as-is */
                ret[k] = replace_env(*i, env);
                if (!ret[k]) {
                        strv_free(ret);
                        return NULL;
                }
                k++;
        }

        ret[k] = NULL;
        return ret;
}

int fd_columns(int fd) {
        struct winsize ws = {};

        if (ioctl(fd, TIOCGWINSZ, &ws) < 0)
                return -errno;

        if (ws.ws_col <= 0)
                return -EIO;

        return ws.ws_col;
}

unsigned columns(void) {
        const char *e;
        int c;

        if (_likely_(cached_columns > 0))
                return cached_columns;

        c = 0;
        e = getenv("COLUMNS");
        if (e)
                (void) safe_atoi(e, &c);

        if (c <= 0)
                c = fd_columns(STDOUT_FILENO);

        if (c <= 0)
                c = 80;

        cached_columns = c;
        return cached_columns;
}

int fd_lines(int fd) {
        struct winsize ws = {};

        if (ioctl(fd, TIOCGWINSZ, &ws) < 0)
                return -errno;

        if (ws.ws_row <= 0)
                return -EIO;

        return ws.ws_row;
}

unsigned lines(void) {
        const char *e;
        int l;

        if (_likely_(cached_lines > 0))
                return cached_lines;

        l = 0;
        e = getenv("LINES");
        if (e)
                (void) safe_atoi(e, &l);

        if (l <= 0)
                l = fd_lines(STDOUT_FILENO);

        if (l <= 0)
                l = 24;

        cached_lines = l;
        return cached_lines;
}

/* intended to be used as a SIGWINCH sighandler */
void columns_lines_cache_reset(int signum) {
        cached_columns = 0;
        cached_lines = 0;
}

bool on_tty(void) {
        static int cached_on_tty = -1;

        if (_unlikely_(cached_on_tty < 0))
                cached_on_tty = isatty(STDOUT_FILENO) > 0;

        return cached_on_tty;
}

int files_same(const char *filea, const char *fileb) {
        struct stat a, b;

        if (stat(filea, &a) < 0)
                return -errno;

        if (stat(fileb, &b) < 0)
                return -errno;

        return a.st_dev == b.st_dev &&
               a.st_ino == b.st_ino;
}

int running_in_chroot(void) {
        int ret;

        ret = files_same("/proc/1/root", "/");
        if (ret < 0)
                return ret;

        return ret == 0;
}

static char *ascii_ellipsize_mem(const char *s, size_t old_length, size_t new_length, unsigned percent) {
        size_t x;
        char *r;

        assert(s);
        assert(percent <= 100);
        assert(new_length >= 3);

        if (old_length <= 3 || old_length <= new_length)
                return strndup(s, old_length);

        r = new0(char, new_length+1);
        if (!r)
                return NULL;

        x = (new_length * percent) / 100;

        if (x > new_length - 3)
                x = new_length - 3;

        memcpy(r, s, x);
        r[x] = '.';
        r[x+1] = '.';
        r[x+2] = '.';
        memcpy(r + x + 3,
               s + old_length - (new_length - x - 3),
               new_length - x - 3);

        return r;
}

char *ellipsize_mem(const char *s, size_t old_length, size_t new_length, unsigned percent) {
        size_t x;
        char *e;
        const char *i, *j;
        unsigned k, len, len2;

        assert(s);
        assert(percent <= 100);
        assert(new_length >= 3);

        /* if no multibyte characters use ascii_ellipsize_mem for speed */
        if (ascii_is_valid(s))
                return ascii_ellipsize_mem(s, old_length, new_length, percent);

        if (old_length <= 3 || old_length <= new_length)
                return strndup(s, old_length);

        x = (new_length * percent) / 100;

        if (x > new_length - 3)
                x = new_length - 3;

        k = 0;
        for (i = s; k < x && i < s + old_length; i = utf8_next_char(i)) {
                int c;

                c = utf8_encoded_to_unichar(i);
                if (c < 0)
                        return NULL;
                k += unichar_iswide(c) ? 2 : 1;
        }

        if (k > x) /* last character was wide and went over quota */
                x ++;

        for (j = s + old_length; k < new_length && j > i; ) {
                int c;

                j = utf8_prev_char(j);
                c = utf8_encoded_to_unichar(j);
                if (c < 0)
                        return NULL;
                k += unichar_iswide(c) ? 2 : 1;
        }
        assert(i <= j);

        /* we don't actually need to ellipsize */
        if (i == j)
                return memdup(s, old_length + 1);

        /* make space for ellipsis */
        j = utf8_next_char(j);

        len = i - s;
        len2 = s + old_length - j;
        e = new(char, len + 3 + len2 + 1);
        if (!e)
                return NULL;

        /*
        printf("old_length=%zu new_length=%zu x=%zu len=%u len2=%u k=%u\n",
               old_length, new_length, x, len, len2, k);
        */

        memcpy(e, s, len);
        e[len]   = 0xe2; /* tri-dot ellipsis: … */
        e[len + 1] = 0x80;
        e[len + 2] = 0xa6;

        memcpy(e + len + 3, j, len2 + 1);

        return e;
}

char *ellipsize(const char *s, size_t length, unsigned percent) {
        return ellipsize_mem(s, strlen(s), length, percent);
}

int touch_file(const char *path, bool parents, usec_t stamp, uid_t uid, gid_t gid, mode_t mode) {
        _cleanup_close_ int fd;
        int r;

        assert(path);

        if (parents)
                mkdir_parents(path, 0755);

        fd = open(path, O_WRONLY|O_CREAT|O_CLOEXEC|O_NOCTTY, mode > 0 ? mode : 0644);
        if (fd < 0)
                return -errno;

        if (mode > 0) {
                r = fchmod(fd, mode);
                if (r < 0)
                        return -errno;
        }

        if (uid != UID_INVALID || gid != GID_INVALID) {
                r = fchown(fd, uid, gid);
                if (r < 0)
                        return -errno;
        }

        if (stamp != USEC_INFINITY) {
                struct timespec ts[2];

                timespec_store(&ts[0], stamp);
                ts[1] = ts[0];
                r = futimens(fd, ts);
        } else
                r = futimens(fd, NULL);
        if (r < 0)
                return -errno;

        return 0;
}

int touch(const char *path) {
        return touch_file(path, false, USEC_INFINITY, UID_INVALID, GID_INVALID, 0);
}

char *unquote(const char *s, const char* quotes) {
        size_t l;
        assert(s);

        /* This is rather stupid, simply removes the heading and
         * trailing quotes if there is one. Doesn't care about
         * escaping or anything. We should make this smarter one
         * day... */

        l = strlen(s);
        if (l < 2)
                return strdup(s);

        if (strchr(quotes, s[0]) && s[l-1] == s[0])
                return strndup(s+1, l-2);

        return strdup(s);
}

char *normalize_env_assignment(const char *s) {
        _cleanup_free_ char *value = NULL;
        const char *eq;
        char *p, *name;

        eq = strchr(s, '=');
        if (!eq) {
                char *r, *t;

                r = strdup(s);
                if (!r)
                        return NULL;

                t = strstrip(r);
                if (t != r)
                        memmove(r, t, strlen(t) + 1);

                return r;
        }

        name = strndupa(s, eq - s);
        p = strdupa(eq + 1);

        value = unquote(strstrip(p), QUOTES);
        if (!value)
                return NULL;

        return strjoin(strstrip(name), "=", value, NULL);
}

int wait_for_terminate(pid_t pid, siginfo_t *status) {
        siginfo_t dummy;

        assert(pid >= 1);

        if (!status)
                status = &dummy;

        for (;;) {
                zero(*status);

                if (waitid(P_PID, pid, status, WEXITED) < 0) {

                        if (errno == EINTR)
                                continue;

                        return -errno;
                }

                return 0;
        }
}

/*
 * Return values:
 * < 0 : wait_for_terminate() failed to get the state of the
 *       process, the process was terminated by a signal, or
 *       failed for an unknown reason.
 * >=0 : The process terminated normally, and its exit code is
 *       returned.
 *
 * That is, success is indicated by a return value of zero, and an
 * error is indicated by a non-zero value.
 *
 * A warning is emitted if the process terminates abnormally,
 * and also if it returns non-zero unless check_exit_code is true.
 */
int wait_for_terminate_and_warn(const char *name, pid_t pid, bool check_exit_code) {
        int r;
        siginfo_t status;

        assert(name);
        assert(pid > 1);

        r = wait_for_terminate(pid, &status);
        if (r < 0)
                return log_warning_errno(r, "Failed to wait for %s: %m", name);

        if (status.si_code == CLD_EXITED) {
                if (status.si_status != 0)
                        log_full(check_exit_code ? LOG_WARNING : LOG_DEBUG,
                                 "%s failed with error code %i.", name, status.si_status);
                else
                        log_debug("%s succeeded.", name);

                return status.si_status;
        } else if (status.si_code == CLD_KILLED ||
                   status.si_code == CLD_DUMPED) {

                log_warning("%s terminated by signal %s.", name, signal_to_string(status.si_status));
                return -EPROTO;
        }

        log_warning("%s failed due to unknown reason.", name);
        return -EPROTO;
}

noreturn void freeze(void) {

        /* Make sure nobody waits for us on a socket anymore */
        close_all_fds(NULL, 0);

        sync();

        for (;;)
                pause();
}

bool null_or_empty(struct stat *st) {
        assert(st);

        if (S_ISREG(st->st_mode) && st->st_size <= 0)
                return true;

        if (S_ISCHR(st->st_mode) || S_ISBLK(st->st_mode))
                return true;

        return false;
}

int null_or_empty_path(const char *fn) {
        struct stat st;

        assert(fn);

        if (stat(fn, &st) < 0)
                return -errno;

        return null_or_empty(&st);
}

int null_or_empty_fd(int fd) {
        struct stat st;

        assert(fd >= 0);

        if (fstat(fd, &st) < 0)
                return -errno;

        return null_or_empty(&st);
}

DIR *xopendirat(int fd, const char *name, int flags) {
        int nfd;
        DIR *d;

        assert(!(flags & O_CREAT));

        nfd = openat(fd, name, O_RDONLY|O_NONBLOCK|O_DIRECTORY|O_CLOEXEC|flags, 0);
        if (nfd < 0)
                return NULL;

        d = fdopendir(nfd);
        if (!d) {
                safe_close(nfd);
                return NULL;
        }

        return d;
}

int signal_from_string_try_harder(const char *s) {
        int signo;
        assert(s);

        signo = signal_from_string(s);
        if (signo <= 0)
                if (startswith(s, "SIG"))
                        return signal_from_string(s+3);

        return signo;
}

static char *tag_to_udev_node(const char *tagvalue, const char *by) {
        _cleanup_free_ char *t = NULL, *u = NULL;
        size_t enc_len;

        u = unquote(tagvalue, "\"\'");
        if (!u)
                return NULL;

        enc_len = strlen(u) * 4 + 1;
        t = new(char, enc_len);
        if (!t)
                return NULL;

        if (encode_devnode_name(u, t, enc_len) < 0)
                return NULL;

        return strjoin("/dev/disk/by-", by, "/", t, NULL);
}

char *fstab_node_to_udev_node(const char *p) {
        assert(p);

        if (startswith(p, "LABEL="))
                return tag_to_udev_node(p+6, "label");

        if (startswith(p, "UUID="))
                return tag_to_udev_node(p+5, "uuid");

        if (startswith(p, "PARTUUID="))
                return tag_to_udev_node(p+9, "partuuid");

        if (startswith(p, "PARTLABEL="))
                return tag_to_udev_node(p+10, "partlabel");

        return strdup(p);
}

bool tty_is_vc(const char *tty) {
        assert(tty);

        return vtnr_from_tty(tty) >= 0;
}

bool tty_is_console(const char *tty) {
        assert(tty);

        if (startswith(tty, "/dev/"))
                tty += 5;

        return streq(tty, "console");
}

int vtnr_from_tty(const char *tty) {
        int i, r;

        assert(tty);

        if (startswith(tty, "/dev/"))
                tty += 5;

        if (!startswith(tty, "tty") )
                return -EINVAL;

        if (tty[3] < '0' || tty[3] > '9')
                return -EINVAL;

        r = safe_atoi(tty+3, &i);
        if (r < 0)
                return r;

        if (i < 0 || i > 63)
                return -EINVAL;

        return i;
}

char *resolve_dev_console(char **active) {
        char *tty;

        /* Resolve where /dev/console is pointing to, if /sys is actually ours
         * (i.e. not read-only-mounted which is a sign for container setups) */

        if (path_is_read_only_fs("/sys") > 0)
                return NULL;

        if (read_one_line_file("/sys/class/tty/console/active", active) < 0)
                return NULL;

        /* If multiple log outputs are configured the last one is what
         * /dev/console points to */
        tty = strrchr(*active, ' ');
        if (tty)
                tty++;
        else
                tty = *active;

        if (streq(tty, "tty0")) {
                char *tmp;

                /* Get the active VC (e.g. tty1) */
                if (read_one_line_file("/sys/class/tty/tty0/active", &tmp) >= 0) {
                        free(*active);
                        tty = *active = tmp;
                }
        }

        return tty;
}

bool tty_is_vc_resolve(const char *tty) {
        _cleanup_free_ char *active = NULL;

        assert(tty);

        if (startswith(tty, "/dev/"))
                tty += 5;

        if (streq(tty, "console")) {
                tty = resolve_dev_console(&active);
                if (!tty)
                        return false;
        }

        return tty_is_vc(tty);
}

const char *default_term_for_tty(const char *tty) {
        assert(tty);

        return tty_is_vc_resolve(tty) ? "TERM=linux" : "TERM=vt220";
}

bool dirent_is_file(const struct dirent *de) {
        assert(de);

        if (hidden_file(de->d_name))
                return false;

        if (de->d_type != DT_REG &&
            de->d_type != DT_LNK &&
            de->d_type != DT_UNKNOWN)
                return false;

        return true;
}

bool dirent_is_file_with_suffix(const struct dirent *de, const char *suffix) {
        assert(de);

        if (de->d_type != DT_REG &&
            de->d_type != DT_LNK &&
            de->d_type != DT_UNKNOWN)
                return false;

        if (hidden_file_allow_backup(de->d_name))
                return false;

        return endswith(de->d_name, suffix);
}

static int do_execute(char **directories, usec_t timeout, char *argv[]) {
        _cleanup_hashmap_free_free_ Hashmap *pids = NULL;
        _cleanup_set_free_free_ Set *seen = NULL;
        char **directory;

        /* We fork this all off from a child process so that we can
         * somewhat cleanly make use of SIGALRM to set a time limit */

        reset_all_signal_handlers();
        reset_signal_mask();

        assert_se(prctl(PR_SET_PDEATHSIG, SIGTERM) == 0);

        pids = hashmap_new(NULL);
        if (!pids)
                return log_oom();

        seen = set_new(&string_hash_ops);
        if (!seen)
                return log_oom();

        STRV_FOREACH(directory, directories) {
                _cleanup_closedir_ DIR *d;
                struct dirent *de;

                d = opendir(*directory);
                if (!d) {
                        if (errno == ENOENT)
                                continue;

                        return log_error_errno(errno, "Failed to open directory %s: %m", *directory);
                }

                FOREACH_DIRENT(de, d, break) {
                        _cleanup_free_ char *path = NULL;
                        pid_t pid;
                        int r;

                        if (!dirent_is_file(de))
                                continue;

                        if (set_contains(seen, de->d_name)) {
                                log_debug("%1$s/%2$s skipped (%2$s was already seen).", *directory, de->d_name);
                                continue;
                        }

                        r = set_put_strdup(seen, de->d_name);
                        if (r < 0)
                                return log_oom();

                        path = strjoin(*directory, "/", de->d_name, NULL);
                        if (!path)
                                return log_oom();

                        if (null_or_empty_path(path)) {
                                log_debug("%s is empty (a mask).", path);
                                continue;
                        }

                        pid = fork();
                        if (pid < 0) {
                                log_error_errno(errno, "Failed to fork: %m");
                                continue;
                        } else if (pid == 0) {
                                char *_argv[2];

                                assert_se(prctl(PR_SET_PDEATHSIG, SIGTERM) == 0);

                                if (!argv) {
                                        _argv[0] = path;
                                        _argv[1] = NULL;
                                        argv = _argv;
                                } else
                                        argv[0] = path;

                                execv(path, argv);
                                return log_error_errno(errno, "Failed to execute %s: %m", path);
                        }

                        log_debug("Spawned %s as " PID_FMT ".", path, pid);

                        r = hashmap_put(pids, UINT_TO_PTR(pid), path);
                        if (r < 0)
                                return log_oom();
                        path = NULL;
                }
        }

        /* Abort execution of this process after the timout. We simply
         * rely on SIGALRM as default action terminating the process,
         * and turn on alarm(). */

        if (timeout != USEC_INFINITY)
                alarm((timeout + USEC_PER_SEC - 1) / USEC_PER_SEC);

        while (!hashmap_isempty(pids)) {
                _cleanup_free_ char *path = NULL;
                pid_t pid;

                pid = PTR_TO_UINT(hashmap_first_key(pids));
                assert(pid > 0);

                path = hashmap_remove(pids, UINT_TO_PTR(pid));
                assert(path);

                wait_for_terminate_and_warn(path, pid, true);
        }

        return 0;
}

void execute_directories(const char* const* directories, usec_t timeout, char *argv[]) {
        pid_t executor_pid;
        int r;
        char *name;
        char **dirs = (char**) directories;

        assert(!strv_isempty(dirs));

        name = basename(dirs[0]);
        assert(!isempty(name));

        /* Executes all binaries in the directories in parallel and waits
         * for them to finish. Optionally a timeout is applied. If a file
         * with the same name exists in more than one directory, the
         * earliest one wins. */

        executor_pid = fork();
        if (executor_pid < 0) {
                log_error_errno(errno, "Failed to fork: %m");
                return;

        } else if (executor_pid == 0) {
                r = do_execute(dirs, timeout, argv);
                _exit(r < 0 ? EXIT_FAILURE : EXIT_SUCCESS);
        }

        wait_for_terminate_and_warn(name, executor_pid, true);
}

int kill_and_sigcont(pid_t pid, int sig) {
        int r;

        r = kill(pid, sig) < 0 ? -errno : 0;

        if (r >= 0)
                kill(pid, SIGCONT);

        return r;
}

bool nulstr_contains(const char*nulstr, const char *needle) {
        const char *i;

        if (!nulstr)
                return false;

        NULSTR_FOREACH(i, nulstr)
                if (streq(i, needle))
                        return true;

        return false;
}

bool plymouth_running(void) {
        return access("/run/plymouth/pid", F_OK) >= 0;
}

char* strshorten(char *s, size_t l) {
        assert(s);

        if (l < strlen(s))
                s[l] = 0;

        return s;
}
#endif /* NM_IGNORED */

static bool hostname_valid_char(char c) {
        return
                (c >= 'a' && c <= 'z') ||
                (c >= 'A' && c <= 'Z') ||
                (c >= '0' && c <= '9') ||
                c == '-' ||
                c == '_' ||
                c == '.';
}

bool hostname_is_valid(const char *s) {
        const char *p;
        bool dot;

        if (isempty(s))
                return false;

        /* Doesn't accept empty hostnames, hostnames with trailing or
         * leading dots, and hostnames with multiple dots in a
         * sequence. Also ensures that the length stays below
         * HOST_NAME_MAX. */

        for (p = s, dot = true; *p; p++) {
                if (*p == '.') {
                        if (dot)
                                return false;

                        dot = true;
                } else {
                        if (!hostname_valid_char(*p))
                                return false;

                        dot = false;
                }
        }

        if (dot)
                return false;

        if (p-s > HOST_NAME_MAX)
                return false;

        return true;
}

#if 0 /* NM_IGNORED */
char* hostname_cleanup(char *s, bool lowercase) {
        char *p, *d;
        bool dot;

        for (p = s, d = s, dot = true; *p; p++) {
                if (*p == '.') {
                        if (dot)
                                continue;

                        *(d++) = '.';
                        dot = true;
                } else if (hostname_valid_char(*p)) {
                        *(d++) = lowercase ? tolower(*p) : *p;
                        dot = false;
                }

        }

        if (dot && d > s)
                d[-1] = 0;
        else
                *d = 0;

        strshorten(s, HOST_NAME_MAX);

        return s;
}

bool machine_name_is_valid(const char *s) {

        if (!hostname_is_valid(s))
                return false;

        /* Machine names should be useful hostnames, but also be
         * useful in unit names, hence we enforce a stricter length
         * limitation. */

        if (strlen(s) > 64)
                return false;

        return true;
}

int pipe_eof(int fd) {
        struct pollfd pollfd = {
                .fd = fd,
                .events = POLLIN|POLLHUP,
        };

        int r;

        r = poll(&pollfd, 1, 0);
        if (r < 0)
                return -errno;

        if (r == 0)
                return 0;

        return pollfd.revents & POLLHUP;
}
#endif /* NM_IGNORED */

int fd_wait_for_event(int fd, int event, usec_t t) {

        struct pollfd pollfd = {
                .fd = fd,
                .events = event,
        };

        struct timespec ts;
        int r;

        r = ppoll(&pollfd, 1, t == USEC_INFINITY ? NULL : timespec_store(&ts, t), NULL);
        if (r < 0)
                return -errno;

        if (r == 0)
                return 0;

        return pollfd.revents;
}

int fopen_temporary(const char *path, FILE **_f, char **_temp_path) {
        FILE *f;
        char *t;
        int r, fd;

        assert(path);
        assert(_f);
        assert(_temp_path);

        r = tempfn_xxxxxx(path, &t);
        if (r < 0)
                return r;

        fd = mkostemp_safe(t, O_WRONLY|O_CLOEXEC);
        if (fd < 0) {
                free(t);
                return -errno;
        }

        f = fdopen(fd, "we");
        if (!f) {
                unlink(t);
                free(t);
                return -errno;
        }

        *_f = f;
        *_temp_path = t;

        return 0;
}

#if 0 /* NM_IGNORED */
int terminal_vhangup_fd(int fd) {
        assert(fd >= 0);

        if (ioctl(fd, TIOCVHANGUP) < 0)
                return -errno;

        return 0;
}

int terminal_vhangup(const char *name) {
        _cleanup_close_ int fd;

        fd = open_terminal(name, O_RDWR|O_NOCTTY|O_CLOEXEC);
        if (fd < 0)
                return fd;

        return terminal_vhangup_fd(fd);
}

int vt_disallocate(const char *name) {
        int fd, r;
        unsigned u;

        /* Deallocate the VT if possible. If not possible
         * (i.e. because it is the active one), at least clear it
         * entirely (including the scrollback buffer) */

        if (!startswith(name, "/dev/"))
                return -EINVAL;

        if (!tty_is_vc(name)) {
                /* So this is not a VT. I guess we cannot deallocate
                 * it then. But let's at least clear the screen */

                fd = open_terminal(name, O_RDWR|O_NOCTTY|O_CLOEXEC);
                if (fd < 0)
                        return fd;

                loop_write(fd,
                           "\033[r"    /* clear scrolling region */
                           "\033[H"    /* move home */
                           "\033[2J",  /* clear screen */
                           10, false);
                safe_close(fd);

                return 0;
        }

        if (!startswith(name, "/dev/tty"))
                return -EINVAL;

        r = safe_atou(name+8, &u);
        if (r < 0)
                return r;

        if (u <= 0)
                return -EINVAL;

        /* Try to deallocate */
        fd = open_terminal("/dev/tty0", O_RDWR|O_NOCTTY|O_CLOEXEC);
        if (fd < 0)
                return fd;

        r = ioctl(fd, VT_DISALLOCATE, u);
        safe_close(fd);

        if (r >= 0)
                return 0;

        if (errno != EBUSY)
                return -errno;

        /* Couldn't deallocate, so let's clear it fully with
         * scrollback */
        fd = open_terminal(name, O_RDWR|O_NOCTTY|O_CLOEXEC);
        if (fd < 0)
                return fd;

        loop_write(fd,
                   "\033[r"   /* clear scrolling region */
                   "\033[H"   /* move home */
                   "\033[3J", /* clear screen including scrollback, requires Linux 2.6.40 */
                   10, false);
        safe_close(fd);

        return 0;
}

int symlink_atomic(const char *from, const char *to) {
        _cleanup_free_ char *t = NULL;
        int r;

        assert(from);
        assert(to);

        r = tempfn_random(to, &t);
        if (r < 0)
                return r;

        if (symlink(from, t) < 0)
                return -errno;

        if (rename(t, to) < 0) {
                unlink_noerrno(t);
                return -errno;
        }

        return 0;
}

int mknod_atomic(const char *path, mode_t mode, dev_t dev) {
        _cleanup_free_ char *t = NULL;
        int r;

        assert(path);

        r = tempfn_random(path, &t);
        if (r < 0)
                return r;

        if (mknod(t, mode, dev) < 0)
                return -errno;

        if (rename(t, path) < 0) {
                unlink_noerrno(t);
                return -errno;
        }

        return 0;
}

int mkfifo_atomic(const char *path, mode_t mode) {
        _cleanup_free_ char *t = NULL;
        int r;

        assert(path);

        r = tempfn_random(path, &t);
        if (r < 0)
                return r;

        if (mkfifo(t, mode) < 0)
                return -errno;

        if (rename(t, path) < 0) {
                unlink_noerrno(t);
                return -errno;
        }

        return 0;
}

bool display_is_local(const char *display) {
        assert(display);

        return
                display[0] == ':' &&
                display[1] >= '0' &&
                display[1] <= '9';
}

int socket_from_display(const char *display, char **path) {
        size_t k;
        char *f, *c;

        assert(display);
        assert(path);

        if (!display_is_local(display))
                return -EINVAL;

        k = strspn(display+1, "0123456789");

        f = new(char, strlen("/tmp/.X11-unix/X") + k + 1);
        if (!f)
                return -ENOMEM;

        c = stpcpy(f, "/tmp/.X11-unix/X");
        memcpy(c, display+1, k);
        c[k] = 0;

        *path = f;

        return 0;
}

int get_user_creds(
                const char **username,
                uid_t *uid, gid_t *gid,
                const char **home,
                const char **shell) {

        struct passwd *p;
        uid_t u;

        assert(username);
        assert(*username);

        /* We enforce some special rules for uid=0: in order to avoid
         * NSS lookups for root we hardcode its data. */

        if (streq(*username, "root") || streq(*username, "0")) {
                *username = "root";

                if (uid)
                        *uid = 0;

                if (gid)
                        *gid = 0;

                if (home)
                        *home = "/root";

                if (shell)
                        *shell = "/bin/sh";

                return 0;
        }

        if (parse_uid(*username, &u) >= 0) {
                errno = 0;
                p = getpwuid(u);

                /* If there are multiple users with the same id, make
                 * sure to leave $USER to the configured value instead
                 * of the first occurrence in the database. However if
                 * the uid was configured by a numeric uid, then let's
                 * pick the real username from /etc/passwd. */
                if (p)
                        *username = p->pw_name;
        } else {
                errno = 0;
                p = getpwnam(*username);
        }

        if (!p)
                return errno > 0 ? -errno : -ESRCH;

        if (uid)
                *uid = p->pw_uid;

        if (gid)
                *gid = p->pw_gid;

        if (home)
                *home = p->pw_dir;

        if (shell)
                *shell = p->pw_shell;

        return 0;
}

char* uid_to_name(uid_t uid) {
        struct passwd *p;
        char *r;

        if (uid == 0)
                return strdup("root");

        p = getpwuid(uid);
        if (p)
                return strdup(p->pw_name);

        if (asprintf(&r, UID_FMT, uid) < 0)
                return NULL;

        return r;
}

char* gid_to_name(gid_t gid) {
        struct group *p;
        char *r;

        if (gid == 0)
                return strdup("root");

        p = getgrgid(gid);
        if (p)
                return strdup(p->gr_name);

        if (asprintf(&r, GID_FMT, gid) < 0)
                return NULL;

        return r;
}

int get_group_creds(const char **groupname, gid_t *gid) {
        struct group *g;
        gid_t id;

        assert(groupname);

        /* We enforce some special rules for gid=0: in order to avoid
         * NSS lookups for root we hardcode its data. */

        if (streq(*groupname, "root") || streq(*groupname, "0")) {
                *groupname = "root";

                if (gid)
                        *gid = 0;

                return 0;
        }

        if (parse_gid(*groupname, &id) >= 0) {
                errno = 0;
                g = getgrgid(id);

                if (g)
                        *groupname = g->gr_name;
        } else {
                errno = 0;
                g = getgrnam(*groupname);
        }

        if (!g)
                return errno > 0 ? -errno : -ESRCH;

        if (gid)
                *gid = g->gr_gid;

        return 0;
}

int in_gid(gid_t gid) {
        gid_t *gids;
        int ngroups_max, r, i;

        if (getgid() == gid)
                return 1;

        if (getegid() == gid)
                return 1;

        ngroups_max = sysconf(_SC_NGROUPS_MAX);
        assert(ngroups_max > 0);

        gids = alloca(sizeof(gid_t) * ngroups_max);

        r = getgroups(ngroups_max, gids);
        if (r < 0)
                return -errno;

        for (i = 0; i < r; i++)
                if (gids[i] == gid)
                        return 1;

        return 0;
}

int in_group(const char *name) {
        int r;
        gid_t gid;

        r = get_group_creds(&name, &gid);
        if (r < 0)
                return r;

        return in_gid(gid);
}

int glob_exists(const char *path) {
        _cleanup_globfree_ glob_t g = {};
        int k;

        assert(path);

        errno = 0;
        k = glob(path, GLOB_NOSORT|GLOB_BRACE, NULL, &g);

        if (k == GLOB_NOMATCH)
                return 0;
        else if (k == GLOB_NOSPACE)
                return -ENOMEM;
        else if (k == 0)
                return !strv_isempty(g.gl_pathv);
        else
                return errno ? -errno : -EIO;
}

int glob_extend(char ***strv, const char *path) {
        _cleanup_globfree_ glob_t g = {};
        int k;
        char **p;

        errno = 0;
        k = glob(path, GLOB_NOSORT|GLOB_BRACE, NULL, &g);

        if (k == GLOB_NOMATCH)
                return -ENOENT;
        else if (k == GLOB_NOSPACE)
                return -ENOMEM;
        else if (k != 0 || strv_isempty(g.gl_pathv))
                return errno ? -errno : -EIO;

        STRV_FOREACH(p, g.gl_pathv) {
                k = strv_extend(strv, *p);
                if (k < 0)
                        break;
        }

        return k;
}

int dirent_ensure_type(DIR *d, struct dirent *de) {
        struct stat st;

        assert(d);
        assert(de);

        if (de->d_type != DT_UNKNOWN)
                return 0;

        if (fstatat(dirfd(d), de->d_name, &st, AT_SYMLINK_NOFOLLOW) < 0)
                return -errno;

        de->d_type =
                S_ISREG(st.st_mode)  ? DT_REG  :
                S_ISDIR(st.st_mode)  ? DT_DIR  :
                S_ISLNK(st.st_mode)  ? DT_LNK  :
                S_ISFIFO(st.st_mode) ? DT_FIFO :
                S_ISSOCK(st.st_mode) ? DT_SOCK :
                S_ISCHR(st.st_mode)  ? DT_CHR  :
                S_ISBLK(st.st_mode)  ? DT_BLK  :
                                       DT_UNKNOWN;

        return 0;
}

int get_files_in_directory(const char *path, char ***list) {
        _cleanup_closedir_ DIR *d = NULL;
        size_t bufsize = 0, n = 0;
        _cleanup_strv_free_ char **l = NULL;

        assert(path);

        /* Returns all files in a directory in *list, and the number
         * of files as return value. If list is NULL returns only the
         * number. */

        d = opendir(path);
        if (!d)
                return -errno;

        for (;;) {
                struct dirent *de;

                errno = 0;
                de = readdir(d);
                if (!de && errno != 0)
                        return -errno;
                if (!de)
                        break;

                dirent_ensure_type(d, de);

                if (!dirent_is_file(de))
                        continue;

                if (list) {
                        /* one extra slot is needed for the terminating NULL */
                        if (!GREEDY_REALLOC(l, bufsize, n + 2))
                                return -ENOMEM;

                        l[n] = strdup(de->d_name);
                        if (!l[n])
                                return -ENOMEM;

                        l[++n] = NULL;
                } else
                        n++;
        }

        if (list) {
                *list = l;
                l = NULL; /* avoid freeing */
        }

        return n;
}
#endif /* NM_IGNORED */

char *strjoin(const char *x, ...) {
        va_list ap;
        size_t l;
        char *r, *p;

        va_start(ap, x);

        if (x) {
                l = strlen(x);

                for (;;) {
                        const char *t;
                        size_t n;

                        t = va_arg(ap, const char *);
                        if (!t)
                                break;

                        n = strlen(t);
                        if (n > ((size_t) -1) - l) {
                                va_end(ap);
                                return NULL;
                        }

                        l += n;
                }
        } else
                l = 0;

        va_end(ap);

        r = new(char, l+1);
        if (!r)
                return NULL;

        if (x) {
                p = stpcpy(r, x);

                va_start(ap, x);

                for (;;) {
                        const char *t;

                        t = va_arg(ap, const char *);
                        if (!t)
                                break;

                        p = stpcpy(p, t);
                }

                va_end(ap);
        } else
                r[0] = 0;

        return r;
}

#if 0 /* NM_IGNORED */
bool is_main_thread(void) {
        static thread_local int cached = 0;

        if (_unlikely_(cached == 0))
                cached = getpid() == gettid() ? 1 : -1;

        return cached > 0;
}

int block_get_whole_disk(dev_t d, dev_t *ret) {
        char *p, *s;
        int r;
        unsigned n, m;

        assert(ret);

        /* If it has a queue this is good enough for us */
        if (asprintf(&p, "/sys/dev/block/%u:%u/queue", major(d), minor(d)) < 0)
                return -ENOMEM;

        r = access(p, F_OK);
        free(p);

        if (r >= 0) {
                *ret = d;
                return 0;
        }

        /* If it is a partition find the originating device */
        if (asprintf(&p, "/sys/dev/block/%u:%u/partition", major(d), minor(d)) < 0)
                return -ENOMEM;

        r = access(p, F_OK);
        free(p);

        if (r < 0)
                return -ENOENT;

        /* Get parent dev_t */
        if (asprintf(&p, "/sys/dev/block/%u:%u/../dev", major(d), minor(d)) < 0)
                return -ENOMEM;

        r = read_one_line_file(p, &s);
        free(p);

        if (r < 0)
                return r;

        r = sscanf(s, "%u:%u", &m, &n);
        free(s);

        if (r != 2)
                return -EINVAL;

        /* Only return this if it is really good enough for us. */
        if (asprintf(&p, "/sys/dev/block/%u:%u/queue", m, n) < 0)
                return -ENOMEM;

        r = access(p, F_OK);
        free(p);

        if (r >= 0) {
                *ret = makedev(m, n);
                return 0;
        }

        return -ENOENT;
}

static const char *const ioprio_class_table[] = {
        [IOPRIO_CLASS_NONE] = "none",
        [IOPRIO_CLASS_RT] = "realtime",
        [IOPRIO_CLASS_BE] = "best-effort",
        [IOPRIO_CLASS_IDLE] = "idle"
};

DEFINE_STRING_TABLE_LOOKUP_WITH_FALLBACK(ioprio_class, int, INT_MAX);

static const char *const sigchld_code_table[] = {
        [CLD_EXITED] = "exited",
        [CLD_KILLED] = "killed",
        [CLD_DUMPED] = "dumped",
        [CLD_TRAPPED] = "trapped",
        [CLD_STOPPED] = "stopped",
        [CLD_CONTINUED] = "continued",
};

DEFINE_STRING_TABLE_LOOKUP(sigchld_code, int);

static const char *const log_facility_unshifted_table[LOG_NFACILITIES] = {
        [LOG_FAC(LOG_KERN)] = "kern",
        [LOG_FAC(LOG_USER)] = "user",
        [LOG_FAC(LOG_MAIL)] = "mail",
        [LOG_FAC(LOG_DAEMON)] = "daemon",
        [LOG_FAC(LOG_AUTH)] = "auth",
        [LOG_FAC(LOG_SYSLOG)] = "syslog",
        [LOG_FAC(LOG_LPR)] = "lpr",
        [LOG_FAC(LOG_NEWS)] = "news",
        [LOG_FAC(LOG_UUCP)] = "uucp",
        [LOG_FAC(LOG_CRON)] = "cron",
        [LOG_FAC(LOG_AUTHPRIV)] = "authpriv",
        [LOG_FAC(LOG_FTP)] = "ftp",
        [LOG_FAC(LOG_LOCAL0)] = "local0",
        [LOG_FAC(LOG_LOCAL1)] = "local1",
        [LOG_FAC(LOG_LOCAL2)] = "local2",
        [LOG_FAC(LOG_LOCAL3)] = "local3",
        [LOG_FAC(LOG_LOCAL4)] = "local4",
        [LOG_FAC(LOG_LOCAL5)] = "local5",
        [LOG_FAC(LOG_LOCAL6)] = "local6",
        [LOG_FAC(LOG_LOCAL7)] = "local7"
};

DEFINE_STRING_TABLE_LOOKUP_WITH_FALLBACK(log_facility_unshifted, int, LOG_FAC(~0));

static const char *const log_level_table[] = {
        [LOG_EMERG] = "emerg",
        [LOG_ALERT] = "alert",
        [LOG_CRIT] = "crit",
        [LOG_ERR] = "err",
        [LOG_WARNING] = "warning",
        [LOG_NOTICE] = "notice",
        [LOG_INFO] = "info",
        [LOG_DEBUG] = "debug"
};

DEFINE_STRING_TABLE_LOOKUP_WITH_FALLBACK(log_level, int, LOG_DEBUG);

static const char* const sched_policy_table[] = {
        [SCHED_OTHER] = "other",
        [SCHED_BATCH] = "batch",
        [SCHED_IDLE] = "idle",
        [SCHED_FIFO] = "fifo",
        [SCHED_RR] = "rr"
};

DEFINE_STRING_TABLE_LOOKUP_WITH_FALLBACK(sched_policy, int, INT_MAX);

static const char* const rlimit_table[_RLIMIT_MAX] = {
        [RLIMIT_CPU] = "LimitCPU",
        [RLIMIT_FSIZE] = "LimitFSIZE",
        [RLIMIT_DATA] = "LimitDATA",
        [RLIMIT_STACK] = "LimitSTACK",
        [RLIMIT_CORE] = "LimitCORE",
        [RLIMIT_RSS] = "LimitRSS",
        [RLIMIT_NOFILE] = "LimitNOFILE",
        [RLIMIT_AS] = "LimitAS",
        [RLIMIT_NPROC] = "LimitNPROC",
        [RLIMIT_MEMLOCK] = "LimitMEMLOCK",
        [RLIMIT_LOCKS] = "LimitLOCKS",
        [RLIMIT_SIGPENDING] = "LimitSIGPENDING",
        [RLIMIT_MSGQUEUE] = "LimitMSGQUEUE",
        [RLIMIT_NICE] = "LimitNICE",
        [RLIMIT_RTPRIO] = "LimitRTPRIO",
        [RLIMIT_RTTIME] = "LimitRTTIME"
};

DEFINE_STRING_TABLE_LOOKUP(rlimit, int);

static const char* const ip_tos_table[] = {
        [IPTOS_LOWDELAY] = "low-delay",
        [IPTOS_THROUGHPUT] = "throughput",
        [IPTOS_RELIABILITY] = "reliability",
        [IPTOS_LOWCOST] = "low-cost",
};

DEFINE_STRING_TABLE_LOOKUP_WITH_FALLBACK(ip_tos, int, 0xff);

static const char *const __signal_table[] = {
        [SIGHUP] = "HUP",
        [SIGINT] = "INT",
        [SIGQUIT] = "QUIT",
        [SIGILL] = "ILL",
        [SIGTRAP] = "TRAP",
        [SIGABRT] = "ABRT",
        [SIGBUS] = "BUS",
        [SIGFPE] = "FPE",
        [SIGKILL] = "KILL",
        [SIGUSR1] = "USR1",
        [SIGSEGV] = "SEGV",
        [SIGUSR2] = "USR2",
        [SIGPIPE] = "PIPE",
        [SIGALRM] = "ALRM",
        [SIGTERM] = "TERM",
#ifdef SIGSTKFLT
        [SIGSTKFLT] = "STKFLT",  /* Linux on SPARC doesn't know SIGSTKFLT */
#endif
        [SIGCHLD] = "CHLD",
        [SIGCONT] = "CONT",
        [SIGSTOP] = "STOP",
        [SIGTSTP] = "TSTP",
        [SIGTTIN] = "TTIN",
        [SIGTTOU] = "TTOU",
        [SIGURG] = "URG",
        [SIGXCPU] = "XCPU",
        [SIGXFSZ] = "XFSZ",
        [SIGVTALRM] = "VTALRM",
        [SIGPROF] = "PROF",
        [SIGWINCH] = "WINCH",
        [SIGIO] = "IO",
        [SIGPWR] = "PWR",
        [SIGSYS] = "SYS"
};

DEFINE_PRIVATE_STRING_TABLE_LOOKUP(__signal, int);

const char *signal_to_string(int signo) {
        static thread_local char buf[sizeof("RTMIN+")-1 + DECIMAL_STR_MAX(int) + 1];
        const char *name;

        name = __signal_to_string(signo);
        if (name)
                return name;

        if (signo >= SIGRTMIN && signo <= SIGRTMAX)
                snprintf(buf, sizeof(buf), "RTMIN+%d", signo - SIGRTMIN);
        else
                snprintf(buf, sizeof(buf), "%d", signo);

        return buf;
}

int signal_from_string(const char *s) {
        int signo;
        int offset = 0;
        unsigned u;

        signo = __signal_from_string(s);
        if (signo > 0)
                return signo;

        if (startswith(s, "RTMIN+")) {
                s += 6;
                offset = SIGRTMIN;
        }
        if (safe_atou(s, &u) >= 0) {
                signo = (int) u + offset;
                if (signo > 0 && signo < _NSIG)
                        return signo;
        }
        return -EINVAL;
}

bool kexec_loaded(void) {
       bool loaded = false;
       char *s;

       if (read_one_line_file("/sys/kernel/kexec_loaded", &s) >= 0) {
               if (s[0] == '1')
                       loaded = true;
               free(s);
       }
       return loaded;
}

int prot_from_flags(int flags) {

        switch (flags & O_ACCMODE) {

        case O_RDONLY:
                return PROT_READ;

        case O_WRONLY:
                return PROT_WRITE;

        case O_RDWR:
                return PROT_READ|PROT_WRITE;

        default:
                return -EINVAL;
        }
}

char *format_bytes(char *buf, size_t l, off_t t) {
        unsigned i;

        static const struct {
                const char *suffix;
                off_t factor;
        } table[] = {
                { "E", 1024ULL*1024ULL*1024ULL*1024ULL*1024ULL*1024ULL },
                { "P", 1024ULL*1024ULL*1024ULL*1024ULL*1024ULL },
                { "T", 1024ULL*1024ULL*1024ULL*1024ULL },
                { "G", 1024ULL*1024ULL*1024ULL },
                { "M", 1024ULL*1024ULL },
                { "K", 1024ULL },
        };

        if (t == (off_t) -1)
                return NULL;

        for (i = 0; i < ELEMENTSOF(table); i++) {

                if (t >= table[i].factor) {
                        snprintf(buf, l,
                                 "%llu.%llu%s",
                                 (unsigned long long) (t / table[i].factor),
                                 (unsigned long long) (((t*10ULL) / table[i].factor) % 10ULL),
                                 table[i].suffix);

                        goto finish;
                }
        }

        snprintf(buf, l, "%lluB", (unsigned long long) t);

finish:
        buf[l-1] = 0;
        return buf;

}
#endif /* NM_IGNORED */

void* memdup(const void *p, size_t l) {
        void *r;

        assert(p);

        r = malloc(l);
        if (!r)
                return NULL;

        memcpy(r, p, l);
        return r;
}

#if 0 /* NM_IGNORED */
int fd_inc_sndbuf(int fd, size_t n) {
        int r, value;
        socklen_t l = sizeof(value);

        r = getsockopt(fd, SOL_SOCKET, SO_SNDBUF, &value, &l);
        if (r >= 0 && l == sizeof(value) && (size_t) value >= n*2)
                return 0;

        /* If we have the privileges we will ignore the kernel limit. */

        value = (int) n;
        if (setsockopt(fd, SOL_SOCKET, SO_SNDBUFFORCE, &value, sizeof(value)) < 0)
                if (setsockopt(fd, SOL_SOCKET, SO_SNDBUF, &value, sizeof(value)) < 0)
                        return -errno;

        return 1;
}

int fd_inc_rcvbuf(int fd, size_t n) {
        int r, value;
        socklen_t l = sizeof(value);

        r = getsockopt(fd, SOL_SOCKET, SO_RCVBUF, &value, &l);
        if (r >= 0 && l == sizeof(value) && (size_t) value >= n*2)
                return 0;

        /* If we have the privileges we will ignore the kernel limit. */

        value = (int) n;
        if (setsockopt(fd, SOL_SOCKET, SO_RCVBUFFORCE, &value, sizeof(value)) < 0)
                if (setsockopt(fd, SOL_SOCKET, SO_RCVBUF, &value, sizeof(value)) < 0)
                        return -errno;
        return 1;
}

int fork_agent(pid_t *pid, const int except[], unsigned n_except, const char *path, ...) {
        bool stdout_is_tty, stderr_is_tty;
        pid_t parent_pid, agent_pid;
        sigset_t ss, saved_ss;
        unsigned n, i;
        va_list ap;
        char **l;

        assert(pid);
        assert(path);

        /* Spawns a temporary TTY agent, making sure it goes away when
         * we go away */

        parent_pid = getpid();

        /* First we temporarily block all signals, so that the new
         * child has them blocked initially. This way, we can be sure
         * that SIGTERMs are not lost we might send to the agent. */
        assert_se(sigfillset(&ss) >= 0);
        assert_se(sigprocmask(SIG_SETMASK, &ss, &saved_ss) >= 0);

        agent_pid = fork();
        if (agent_pid < 0) {
                assert_se(sigprocmask(SIG_SETMASK, &saved_ss, NULL) >= 0);
                return -errno;
        }

        if (agent_pid != 0) {
                assert_se(sigprocmask(SIG_SETMASK, &saved_ss, NULL) >= 0);
                *pid = agent_pid;
                return 0;
        }

        /* In the child:
         *
         * Make sure the agent goes away when the parent dies */
        if (prctl(PR_SET_PDEATHSIG, SIGTERM) < 0)
                _exit(EXIT_FAILURE);

        /* Make sure we actually can kill the agent, if we need to, in
         * case somebody invoked us from a shell script that trapped
         * SIGTERM or so... */
        reset_all_signal_handlers();
        reset_signal_mask();

        /* Check whether our parent died before we were able
         * to set the death signal and unblock the signals */
        if (getppid() != parent_pid)
                _exit(EXIT_SUCCESS);

        /* Don't leak fds to the agent */
        close_all_fds(except, n_except);

        stdout_is_tty = isatty(STDOUT_FILENO);
        stderr_is_tty = isatty(STDERR_FILENO);

        if (!stdout_is_tty || !stderr_is_tty) {
                int fd;

                /* Detach from stdout/stderr. and reopen
                 * /dev/tty for them. This is important to
                 * ensure that when systemctl is started via
                 * popen() or a similar call that expects to
                 * read EOF we actually do generate EOF and
                 * not delay this indefinitely by because we
                 * keep an unused copy of stdin around. */
                fd = open("/dev/tty", O_WRONLY);
                if (fd < 0) {
                        log_error_errno(errno, "Failed to open /dev/tty: %m");
                        _exit(EXIT_FAILURE);
                }

                if (!stdout_is_tty)
                        dup2(fd, STDOUT_FILENO);

                if (!stderr_is_tty)
                        dup2(fd, STDERR_FILENO);

                if (fd > 2)
                        close(fd);
        }

        /* Count arguments */
        va_start(ap, path);
        for (n = 0; va_arg(ap, char*); n++)
                ;
        va_end(ap);

        /* Allocate strv */
        l = alloca(sizeof(char *) * (n + 1));

        /* Fill in arguments */
        va_start(ap, path);
        for (i = 0; i <= n; i++)
                l[i] = va_arg(ap, char*);
        va_end(ap);

        execv(path, l);
        _exit(EXIT_FAILURE);
}

int setrlimit_closest(int resource, const struct rlimit *rlim) {
        struct rlimit highest, fixed;

        assert(rlim);

        if (setrlimit(resource, rlim) >= 0)
                return 0;

        if (errno != EPERM)
                return -errno;

        /* So we failed to set the desired setrlimit, then let's try
         * to get as close as we can */
        assert_se(getrlimit(resource, &highest) == 0);

        fixed.rlim_cur = MIN(rlim->rlim_cur, highest.rlim_max);
        fixed.rlim_max = MIN(rlim->rlim_max, highest.rlim_max);

        if (setrlimit(resource, &fixed) < 0)
                return -errno;

        return 0;
}

int getenv_for_pid(pid_t pid, const char *field, char **_value) {
        _cleanup_fclose_ FILE *f = NULL;
        char *value = NULL;
        int r;
        bool done = false;
        size_t l;
        const char *path;

        assert(pid >= 0);
        assert(field);
        assert(_value);

        path = procfs_file_alloca(pid, "environ");

        f = fopen(path, "re");
        if (!f)
                return -errno;

        l = strlen(field);
        r = 0;

        do {
                char line[LINE_MAX];
                unsigned i;

                for (i = 0; i < sizeof(line)-1; i++) {
                        int c;

                        c = getc(f);
                        if (_unlikely_(c == EOF)) {
                                done = true;
                                break;
                        } else if (c == 0)
                                break;

                        line[i] = c;
                }
                line[i] = 0;

                if (memcmp(line, field, l) == 0 && line[l] == '=') {
                        value = strdup(line + l + 1);
                        if (!value)
                                return -ENOMEM;

                        r = 1;
                        break;
                }

        } while (!done);

        *_value = value;
        return r;
}

bool http_etag_is_valid(const char *etag) {
        if (isempty(etag))
                return false;

        if (!endswith(etag, "\""))
                return false;

        if (!startswith(etag, "\"") && !startswith(etag, "W/\""))
                return false;

        return true;
}

bool http_url_is_valid(const char *url) {
        const char *p;

        if (isempty(url))
                return false;

        p = startswith(url, "http://");
        if (!p)
                p = startswith(url, "https://");
        if (!p)
                return false;

        if (isempty(p))
                return false;

        return ascii_is_valid(p);
}

bool documentation_url_is_valid(const char *url) {
        const char *p;

        if (isempty(url))
                return false;

        if (http_url_is_valid(url))
                return true;

        p = startswith(url, "file:/");
        if (!p)
                p = startswith(url, "info:");
        if (!p)
                p = startswith(url, "man:");

        if (isempty(p))
                return false;

        return ascii_is_valid(p);
}

bool in_initrd(void) {
        static int saved = -1;
        struct statfs s;

        if (saved >= 0)
                return saved;

        /* We make two checks here:
         *
         * 1. the flag file /etc/initrd-release must exist
         * 2. the root file system must be a memory file system
         *
         * The second check is extra paranoia, since misdetecting an
         * initrd can have bad bad consequences due the initrd
         * emptying when transititioning to the main systemd.
         */

        saved = access("/etc/initrd-release", F_OK) >= 0 &&
                statfs("/", &s) >= 0 &&
                is_temporary_fs(&s);

        return saved;
}

void warn_melody(void) {
        _cleanup_close_ int fd = -1;

        fd = open("/dev/console", O_WRONLY|O_CLOEXEC|O_NOCTTY);
        if (fd < 0)
                return;

        /* Yeah, this is synchronous. Kinda sucks. But well... */

        ioctl(fd, KIOCSOUND, (int)(1193180/440));
        usleep(125*USEC_PER_MSEC);

        ioctl(fd, KIOCSOUND, (int)(1193180/220));
        usleep(125*USEC_PER_MSEC);

        ioctl(fd, KIOCSOUND, (int)(1193180/220));
        usleep(125*USEC_PER_MSEC);

        ioctl(fd, KIOCSOUND, 0);
}

int make_console_stdio(void) {
        int fd, r;

        /* Make /dev/console the controlling terminal and stdin/stdout/stderr */

        fd = acquire_terminal("/dev/console", false, true, true, USEC_INFINITY);
        if (fd < 0)
                return log_error_errno(fd, "Failed to acquire terminal: %m");

        r = make_stdio(fd);
        if (r < 0)
                return log_error_errno(r, "Failed to duplicate terminal fd: %m");

        return 0;
}

int get_home_dir(char **_h) {
        struct passwd *p;
        const char *e;
        char *h;
        uid_t u;

        assert(_h);

        /* Take the user specified one */
        e = secure_getenv("HOME");
        if (e && path_is_absolute(e)) {
                h = strdup(e);
                if (!h)
                        return -ENOMEM;

                *_h = h;
                return 0;
        }

        /* Hardcode home directory for root to avoid NSS */
        u = getuid();
        if (u == 0) {
                h = strdup("/root");
                if (!h)
                        return -ENOMEM;

                *_h = h;
                return 0;
        }

        /* Check the database... */
        errno = 0;
        p = getpwuid(u);
        if (!p)
                return errno > 0 ? -errno : -ESRCH;

        if (!path_is_absolute(p->pw_dir))
                return -EINVAL;

        h = strdup(p->pw_dir);
        if (!h)
                return -ENOMEM;

        *_h = h;
        return 0;
}

int get_shell(char **_s) {
        struct passwd *p;
        const char *e;
        char *s;
        uid_t u;

        assert(_s);

        /* Take the user specified one */
        e = getenv("SHELL");
        if (e) {
                s = strdup(e);
                if (!s)
                        return -ENOMEM;

                *_s = s;
                return 0;
        }

        /* Hardcode home directory for root to avoid NSS */
        u = getuid();
        if (u == 0) {
                s = strdup("/bin/sh");
                if (!s)
                        return -ENOMEM;

                *_s = s;
                return 0;
        }

        /* Check the database... */
        errno = 0;
        p = getpwuid(u);
        if (!p)
                return errno > 0 ? -errno : -ESRCH;

        if (!path_is_absolute(p->pw_shell))
                return -EINVAL;

        s = strdup(p->pw_shell);
        if (!s)
                return -ENOMEM;

        *_s = s;
        return 0;
}
#endif /* NM_IGNORED */

bool filename_is_valid(const char *p) {

        if (isempty(p))
                return false;

        if (strchr(p, '/'))
                return false;

        if (streq(p, "."))
                return false;

        if (streq(p, ".."))
                return false;

        if (strlen(p) > FILENAME_MAX)
                return false;

        return true;
}

#if 0 /* NM_IGNORED */
bool string_is_safe(const char *p) {
        const char *t;

        if (!p)
                return false;

        for (t = p; *t; t++) {
                if (*t > 0 && *t < ' ')
                        return false;

                if (strchr("\\\"\'\0x7f", *t))
                        return false;
        }

        return true;
}
#endif /* NM_IGNORED */

/**
 * Check if a string contains control characters. If 'ok' is non-NULL
 * it may be a string containing additional CCs to be considered OK.
 */
bool string_has_cc(const char *p, const char *ok) {
        const char *t;

        assert(p);

        for (t = p; *t; t++) {
                if (ok && strchr(ok, *t))
                        continue;

                if (*t > 0 && *t < ' ')
                        return true;

                if (*t == 127)
                        return true;
        }

        return false;
}

#if 0 /* NM_IGNORED */
bool path_is_safe(const char *p) {

        if (isempty(p))
                return false;

        if (streq(p, "..") || startswith(p, "../") || endswith(p, "/..") || strstr(p, "/../"))
                return false;

        if (strlen(p) > PATH_MAX)
                return false;

        /* The following two checks are not really dangerous, but hey, they still are confusing */
        if (streq(p, ".") || startswith(p, "./") || endswith(p, "/.") || strstr(p, "/./"))
                return false;

        if (strstr(p, "//"))
                return false;

        return true;
}

/* hey glibc, APIs with callbacks without a user pointer are so useless */
void *xbsearch_r(const void *key, const void *base, size_t nmemb, size_t size,
                 int (*compar) (const void *, const void *, void *), void *arg) {
        size_t l, u, idx;
        const void *p;
        int comparison;

        l = 0;
        u = nmemb;
        while (l < u) {
                idx = (l + u) / 2;
                p = (void *)(((const char *) base) + (idx * size));
                comparison = compar(key, p, arg);
                if (comparison < 0)
                        u = idx;
                else if (comparison > 0)
                        l = idx + 1;
                else
                        return (void *)p;
        }
        return NULL;
}

void init_gettext(void) {
        setlocale(LC_ALL, "");
        textdomain(GETTEXT_PACKAGE);
}

bool is_locale_utf8(void) {
        const char *set;
        static int cached_answer = -1;

        if (cached_answer >= 0)
                goto out;

        if (!setlocale(LC_ALL, "")) {
                cached_answer = true;
                goto out;
        }

        set = nl_langinfo(CODESET);
        if (!set) {
                cached_answer = true;
                goto out;
        }

        if (streq(set, "UTF-8")) {
                cached_answer = true;
                goto out;
        }

        /* For LC_CTYPE=="C" return true, because CTYPE is effectly
         * unset and everything can do to UTF-8 nowadays. */
        set = setlocale(LC_CTYPE, NULL);
        if (!set) {
                cached_answer = true;
                goto out;
        }

        /* Check result, but ignore the result if C was set
         * explicitly. */
        cached_answer =
                streq(set, "C") &&
                !getenv("LC_ALL") &&
                !getenv("LC_CTYPE") &&
                !getenv("LANG");

out:
        return (bool) cached_answer;
}

const char *draw_special_char(DrawSpecialChar ch) {
        static const char *draw_table[2][_DRAW_SPECIAL_CHAR_MAX] = {

                /* UTF-8 */ {
                        [DRAW_TREE_VERTICAL]      = "\342\224\202 ",            /* │  */
                        [DRAW_TREE_BRANCH]        = "\342\224\234\342\224\200", /* ├─ */
                        [DRAW_TREE_RIGHT]         = "\342\224\224\342\224\200", /* └─ */
                        [DRAW_TREE_SPACE]         = "  ",                       /*    */
                        [DRAW_TRIANGULAR_BULLET]  = "\342\200\243",             /* ‣ */
                        [DRAW_BLACK_CIRCLE]       = "\342\227\217",             /* ● */
                        [DRAW_ARROW]              = "\342\206\222",             /* → */
                        [DRAW_DASH]               = "\342\200\223",             /* – */
                },

                /* ASCII fallback */ {
                        [DRAW_TREE_VERTICAL]      = "| ",
                        [DRAW_TREE_BRANCH]        = "|-",
                        [DRAW_TREE_RIGHT]         = "`-",
                        [DRAW_TREE_SPACE]         = "  ",
                        [DRAW_TRIANGULAR_BULLET]  = ">",
                        [DRAW_BLACK_CIRCLE]       = "*",
                        [DRAW_ARROW]              = "->",
                        [DRAW_DASH]               = "-",
                }
        };

        return draw_table[!is_locale_utf8()][ch];
}

char *strreplace(const char *text, const char *old_string, const char *new_string) {
        const char *f;
        char *t, *r;
        size_t l, old_len, new_len;

        assert(text);
        assert(old_string);
        assert(new_string);

        old_len = strlen(old_string);
        new_len = strlen(new_string);

        l = strlen(text);
        r = new(char, l+1);
        if (!r)
                return NULL;

        f = text;
        t = r;
        while (*f) {
                char *a;
                size_t d, nl;

                if (!startswith(f, old_string)) {
                        *(t++) = *(f++);
                        continue;
                }

                d = t - r;
                nl = l - old_len + new_len;
                a = realloc(r, nl + 1);
                if (!a)
                        goto oom;

                l = nl;
                r = a;
                t = r + d;

                t = stpcpy(t, new_string);
                f += old_len;
        }

        *t = 0;
        return r;

oom:
        free(r);
        return NULL;
}

char *strip_tab_ansi(char **ibuf, size_t *_isz) {
        const char *i, *begin = NULL;
        enum {
                STATE_OTHER,
                STATE_ESCAPE,
                STATE_BRACKET
        } state = STATE_OTHER;
        char *obuf = NULL;
        size_t osz = 0, isz;
        FILE *f;

        assert(ibuf);
        assert(*ibuf);

        /* Strips ANSI color and replaces TABs by 8 spaces */

        isz = _isz ? *_isz : strlen(*ibuf);

        f = open_memstream(&obuf, &osz);
        if (!f)
                return NULL;

        for (i = *ibuf; i < *ibuf + isz + 1; i++) {

                switch (state) {

                case STATE_OTHER:
                        if (i >= *ibuf + isz) /* EOT */
                                break;
                        else if (*i == '\x1B')
                                state = STATE_ESCAPE;
                        else if (*i == '\t')
                                fputs("        ", f);
                        else
                                fputc(*i, f);
                        break;

                case STATE_ESCAPE:
                        if (i >= *ibuf + isz) { /* EOT */
                                fputc('\x1B', f);
                                break;
                        } else if (*i == '[') {
                                state = STATE_BRACKET;
                                begin = i + 1;
                        } else {
                                fputc('\x1B', f);
                                fputc(*i, f);
                                state = STATE_OTHER;
                        }

                        break;

                case STATE_BRACKET:

                        if (i >= *ibuf + isz || /* EOT */
                            (!(*i >= '0' && *i <= '9') && *i != ';' && *i != 'm')) {
                                fputc('\x1B', f);
                                fputc('[', f);
                                state = STATE_OTHER;
                                i = begin-1;
                        } else if (*i == 'm')
                                state = STATE_OTHER;
                        break;
                }
        }

        if (ferror(f)) {
                fclose(f);
                free(obuf);
                return NULL;
        }

        fclose(f);

        free(*ibuf);
        *ibuf = obuf;

        if (_isz)
                *_isz = osz;

        return obuf;
}

int on_ac_power(void) {
        bool found_offline = false, found_online = false;
        _cleanup_closedir_ DIR *d = NULL;

        d = opendir("/sys/class/power_supply");
        if (!d)
                return errno == ENOENT ? true : -errno;

        for (;;) {
                struct dirent *de;
                _cleanup_close_ int fd = -1, device = -1;
                char contents[6];
                ssize_t n;

                errno = 0;
                de = readdir(d);
                if (!de && errno != 0)
                        return -errno;

                if (!de)
                        break;

                if (hidden_file(de->d_name))
                        continue;

                device = openat(dirfd(d), de->d_name, O_DIRECTORY|O_RDONLY|O_CLOEXEC|O_NOCTTY);
                if (device < 0) {
                        if (errno == ENOENT || errno == ENOTDIR)
                                continue;

                        return -errno;
                }

                fd = openat(device, "type", O_RDONLY|O_CLOEXEC|O_NOCTTY);
                if (fd < 0) {
                        if (errno == ENOENT)
                                continue;

                        return -errno;
                }

                n = read(fd, contents, sizeof(contents));
                if (n < 0)
                        return -errno;

                if (n != 6 || memcmp(contents, "Mains\n", 6))
                        continue;

                safe_close(fd);
                fd = openat(device, "online", O_RDONLY|O_CLOEXEC|O_NOCTTY);
                if (fd < 0) {
                        if (errno == ENOENT)
                                continue;

                        return -errno;
                }

                n = read(fd, contents, sizeof(contents));
                if (n < 0)
                        return -errno;

                if (n != 2 || contents[1] != '\n')
                        return -EIO;

                if (contents[0] == '1') {
                        found_online = true;
                        break;
                } else if (contents[0] == '0')
                        found_offline = true;
                else
                        return -EIO;
        }

        return found_online || !found_offline;
}

static int search_and_fopen_internal(const char *path, const char *mode, const char *root, char **search, FILE **_f) {
        char **i;

        assert(path);
        assert(mode);
        assert(_f);

        if (!path_strv_resolve_uniq(search, root))
                return -ENOMEM;

        STRV_FOREACH(i, search) {
                _cleanup_free_ char *p = NULL;
                FILE *f;

                if (root)
                        p = strjoin(root, *i, "/", path, NULL);
                else
                        p = strjoin(*i, "/", path, NULL);
                if (!p)
                        return -ENOMEM;

                f = fopen(p, mode);
                if (f) {
                        *_f = f;
                        return 0;
                }

                if (errno != ENOENT)
                        return -errno;
        }

        return -ENOENT;
}

int search_and_fopen(const char *path, const char *mode, const char *root, const char **search, FILE **_f) {
        _cleanup_strv_free_ char **copy = NULL;

        assert(path);
        assert(mode);
        assert(_f);

        if (path_is_absolute(path)) {
                FILE *f;

                f = fopen(path, mode);
                if (f) {
                        *_f = f;
                        return 0;
                }

                return -errno;
        }

        copy = strv_copy((char**) search);
        if (!copy)
                return -ENOMEM;

        return search_and_fopen_internal(path, mode, root, copy, _f);
}

int search_and_fopen_nulstr(const char *path, const char *mode, const char *root, const char *search, FILE **_f) {
        _cleanup_strv_free_ char **s = NULL;

        if (path_is_absolute(path)) {
                FILE *f;

                f = fopen(path, mode);
                if (f) {
                        *_f = f;
                        return 0;
                }

                return -errno;
        }

        s = strv_split_nulstr(search);
        if (!s)
                return -ENOMEM;

        return search_and_fopen_internal(path, mode, root, s, _f);
}

char *strextend(char **x, ...) {
        va_list ap;
        size_t f, l;
        char *r, *p;

        assert(x);

        l = f = *x ? strlen(*x) : 0;

        va_start(ap, x);
        for (;;) {
                const char *t;
                size_t n;

                t = va_arg(ap, const char *);
                if (!t)
                        break;

                n = strlen(t);
                if (n > ((size_t) -1) - l) {
                        va_end(ap);
                        return NULL;
                }

                l += n;
        }
        va_end(ap);

        r = realloc(*x, l+1);
        if (!r)
                return NULL;

        p = r + f;

        va_start(ap, x);
        for (;;) {
                const char *t;

                t = va_arg(ap, const char *);
                if (!t)
                        break;

                p = stpcpy(p, t);
        }
        va_end(ap);

        *p = 0;
        *x = r;

        return r + l;
}

char *strrep(const char *s, unsigned n) {
        size_t l;
        char *r, *p;
        unsigned i;

        assert(s);

        l = strlen(s);
        p = r = malloc(l * n + 1);
        if (!r)
                return NULL;

        for (i = 0; i < n; i++)
                p = stpcpy(p, s);

        *p = 0;
        return r;
}
#endif /* NM_IGNORED */

void* greedy_realloc(void **p, size_t *allocated, size_t need, size_t size) {
        size_t a, newalloc;
        void *q;

        assert(p);
        assert(allocated);

        if (*allocated >= need)
                return *p;

        newalloc = MAX(need * 2, 64u / size);
        a = newalloc * size;

        /* check for overflows */
        if (a < size * need)
                return NULL;

        q = realloc(*p, a);
        if (!q)
                return NULL;

        *p = q;
        *allocated = newalloc;
        return q;
}

#if 0 /* NM_IGNORED */
void* greedy_realloc0(void **p, size_t *allocated, size_t need, size_t size) {
        size_t prev;
        uint8_t *q;

        assert(p);
        assert(allocated);

        prev = *allocated;

        q = greedy_realloc(p, allocated, need, size);
        if (!q)
                return NULL;

        if (*allocated > prev)
                memzero(q + prev * size, (*allocated - prev) * size);

        return q;
}

bool id128_is_valid(const char *s) {
        size_t i, l;

        l = strlen(s);
        if (l == 32) {

                /* Simple formatted 128bit hex string */

                for (i = 0; i < l; i++) {
                        char c = s[i];

                        if (!(c >= '0' && c <= '9') &&
                            !(c >= 'a' && c <= 'z') &&
                            !(c >= 'A' && c <= 'Z'))
                                return false;
                }

        } else if (l == 36) {

                /* Formatted UUID */

                for (i = 0; i < l; i++) {
                        char c = s[i];

                        if ((i == 8 || i == 13 || i == 18 || i == 23)) {
                                if (c != '-')
                                        return false;
                        } else {
                                if (!(c >= '0' && c <= '9') &&
                                    !(c >= 'a' && c <= 'z') &&
                                    !(c >= 'A' && c <= 'Z'))
                                        return false;
                        }
                }

        } else
                return false;

        return true;
}

int split_pair(const char *s, const char *sep, char **l, char **r) {
        char *x, *a, *b;

        assert(s);
        assert(sep);
        assert(l);
        assert(r);

        if (isempty(sep))
                return -EINVAL;

        x = strstr(s, sep);
        if (!x)
                return -EINVAL;

        a = strndup(s, x - s);
        if (!a)
                return -ENOMEM;

        b = strdup(x + strlen(sep));
        if (!b) {
                free(a);
                return -ENOMEM;
        }

        *l = a;
        *r = b;

        return 0;
}

int shall_restore_state(void) {
        _cleanup_free_ char *value = NULL;
        int r;

        r = get_proc_cmdline_key("systemd.restore_state=", &value);
        if (r < 0)
                return r;
        if (r == 0)
                return true;

        return parse_boolean(value) != 0;
}

int proc_cmdline(char **ret) {
        assert(ret);

        if (detect_container(NULL) > 0)
                return get_process_cmdline(1, 0, false, ret);
        else
                return read_one_line_file("/proc/cmdline", ret);
}

int parse_proc_cmdline(int (*parse_item)(const char *key, const char *value)) {
        _cleanup_free_ char *line = NULL;
        const char *p;
        int r;

        assert(parse_item);

        r = proc_cmdline(&line);
        if (r < 0)
                return r;

        p = line;
        for (;;) {
                _cleanup_free_ char *word = NULL;
                char *value = NULL;

                r = unquote_first_word(&p, &word, true);
                if (r < 0)
                        return r;
                if (r == 0)
                        break;

                /* Filter out arguments that are intended only for the
                 * initrd */
                if (!in_initrd() && startswith(word, "rd."))
                        continue;

                value = strchr(word, '=');
                if (value)
                        *(value++) = 0;

                r = parse_item(word, value);
                if (r < 0)
                        return r;
        }

        return 0;
}

int get_proc_cmdline_key(const char *key, char **value) {
        _cleanup_free_ char *line = NULL, *ret = NULL;
        bool found = false;
        const char *p;
        int r;

        assert(key);

        r = proc_cmdline(&line);
        if (r < 0)
                return r;

        p = line;
        for (;;) {
                _cleanup_free_ char *word = NULL;
                const char *e;

                r = unquote_first_word(&p, &word, true);
                if (r < 0)
                        return r;
                if (r == 0)
                        break;

                /* Filter out arguments that are intended only for the
                 * initrd */
                if (!in_initrd() && startswith(word, "rd."))
                        continue;

                if (value) {
                        e = startswith(word, key);
                        if (!e)
                                continue;

                        r = free_and_strdup(&ret, e);
                        if (r < 0)
                                return r;

                        found = true;
                } else {
                        if (streq(word, key))
                                found = true;
                }
        }

        if (value) {
                *value = ret;
                ret = NULL;
        }

        return found;

}

int container_get_leader(const char *machine, pid_t *pid) {
        _cleanup_free_ char *s = NULL, *class = NULL;
        const char *p;
        pid_t leader;
        int r;

        assert(machine);
        assert(pid);

        p = strjoina("/run/systemd/machines/", machine);
        r = parse_env_file(p, NEWLINE, "LEADER", &s, "CLASS", &class, NULL);
        if (r == -ENOENT)
                return -EHOSTDOWN;
        if (r < 0)
                return r;
        if (!s)
                return -EIO;

        if (!streq_ptr(class, "container"))
                return -EIO;

        r = parse_pid(s, &leader);
        if (r < 0)
                return r;
        if (leader <= 1)
                return -EIO;

        *pid = leader;
        return 0;
}

int namespace_open(pid_t pid, int *pidns_fd, int *mntns_fd, int *netns_fd, int *root_fd) {
        _cleanup_close_ int pidnsfd = -1, mntnsfd = -1, netnsfd = -1;
        int rfd = -1;

        assert(pid >= 0);

        if (mntns_fd) {
                const char *mntns;

                mntns = procfs_file_alloca(pid, "ns/mnt");
                mntnsfd = open(mntns, O_RDONLY|O_NOCTTY|O_CLOEXEC);
                if (mntnsfd < 0)
                        return -errno;
        }

        if (pidns_fd) {
                const char *pidns;

                pidns = procfs_file_alloca(pid, "ns/pid");
                pidnsfd = open(pidns, O_RDONLY|O_NOCTTY|O_CLOEXEC);
                if (pidnsfd < 0)
                        return -errno;
        }

        if (netns_fd) {
                const char *netns;

                netns = procfs_file_alloca(pid, "ns/net");
                netnsfd = open(netns, O_RDONLY|O_NOCTTY|O_CLOEXEC);
                if (netnsfd < 0)
                        return -errno;
        }

        if (root_fd) {
                const char *root;

                root = procfs_file_alloca(pid, "root");
                rfd = open(root, O_RDONLY|O_NOCTTY|O_CLOEXEC|O_DIRECTORY);
                if (rfd < 0)
                        return -errno;
        }

        if (pidns_fd)
                *pidns_fd = pidnsfd;

        if (mntns_fd)
                *mntns_fd = mntnsfd;

        if (netns_fd)
                *netns_fd = netnsfd;

        if (root_fd)
                *root_fd = rfd;

        pidnsfd = mntnsfd = netnsfd = -1;

        return 0;
}

int namespace_enter(int pidns_fd, int mntns_fd, int netns_fd, int root_fd) {

        if (pidns_fd >= 0)
                if (setns(pidns_fd, CLONE_NEWPID) < 0)
                        return -errno;

        if (mntns_fd >= 0)
                if (setns(mntns_fd, CLONE_NEWNS) < 0)
                        return -errno;

        if (netns_fd >= 0)
                if (setns(netns_fd, CLONE_NEWNET) < 0)
                        return -errno;

        if (root_fd >= 0) {
                if (fchdir(root_fd) < 0)
                        return -errno;

                if (chroot(".") < 0)
                        return -errno;
        }

        if (setresgid(0, 0, 0) < 0)
                return -errno;

        if (setgroups(0, NULL) < 0)
                return -errno;

        if (setresuid(0, 0, 0) < 0)
                return -errno;

        return 0;
}

bool pid_is_unwaited(pid_t pid) {
        /* Checks whether a PID is still valid at all, including a zombie */

        if (pid <= 0)
                return false;

        if (kill(pid, 0) >= 0)
                return true;

        return errno != ESRCH;
}

bool pid_is_alive(pid_t pid) {
        int r;

        /* Checks whether a PID is still valid and not a zombie */

        if (pid <= 0)
                return false;

        r = get_process_state(pid);
        if (r == -ENOENT || r == 'Z')
                return false;

        return true;
}

int getpeercred(int fd, struct ucred *ucred) {
        socklen_t n = sizeof(struct ucred);
        struct ucred u;
        int r;

        assert(fd >= 0);
        assert(ucred);

        r = getsockopt(fd, SOL_SOCKET, SO_PEERCRED, &u, &n);
        if (r < 0)
                return -errno;

        if (n != sizeof(struct ucred))
                return -EIO;

        /* Check if the data is actually useful and not suppressed due
         * to namespacing issues */
        if (u.pid <= 0)
                return -ENODATA;
        if (u.uid == UID_INVALID)
                return -ENODATA;
        if (u.gid == GID_INVALID)
                return -ENODATA;

        *ucred = u;
        return 0;
}

int getpeersec(int fd, char **ret) {
        socklen_t n = 64;
        char *s;
        int r;

        assert(fd >= 0);
        assert(ret);

        s = new0(char, n);
        if (!s)
                return -ENOMEM;

        r = getsockopt(fd, SOL_SOCKET, SO_PEERSEC, s, &n);
        if (r < 0) {
                free(s);

                if (errno != ERANGE)
                        return -errno;

                s = new0(char, n);
                if (!s)
                        return -ENOMEM;

                r = getsockopt(fd, SOL_SOCKET, SO_PEERSEC, s, &n);
                if (r < 0) {
                        free(s);
                        return -errno;
                }
        }

        if (isempty(s)) {
                free(s);
                return -EOPNOTSUPP;
        }

        *ret = s;
        return 0;
}
#endif /* NM_IGNORED */

/* This is much like like mkostemp() but is subject to umask(). */
int mkostemp_safe(char *pattern, int flags) {
        _cleanup_umask_ mode_t u = 0;
        int fd;

        assert(pattern);

        u = umask(077);

        fd = mkostemp(pattern, flags);
        if (fd < 0)
                return -errno;

        return fd;
}

#if 0 /* NM_IGNORED */
int open_tmpfile(const char *path, int flags) {
        char *p;
        int fd;

        assert(path);

#ifdef O_TMPFILE
        /* Try O_TMPFILE first, if it is supported */
        fd = open(path, flags|O_TMPFILE, S_IRUSR|S_IWUSR);
        if (fd >= 0)
                return fd;
#endif

        /* Fall back to unguessable name + unlinking */
        p = strjoina(path, "/systemd-tmp-XXXXXX");

        fd = mkostemp_safe(p, flags);
        if (fd < 0)
                return fd;

        unlink(p);
        return fd;
}

int fd_warn_permissions(const char *path, int fd) {
        struct stat st;

        if (fstat(fd, &st) < 0)
                return -errno;

        if (st.st_mode & 0111)
                log_warning("Configuration file %s is marked executable. Please remove executable permission bits. Proceeding anyway.", path);

        if (st.st_mode & 0002)
                log_warning("Configuration file %s is marked world-writable. Please remove world writability permission bits. Proceeding anyway.", path);

        if (getpid() == 1 && (st.st_mode & 0044) != 0044)
                log_warning("Configuration file %s is marked world-inaccessible. This has no effect as configuration data is accessible via APIs without restrictions. Proceeding anyway.", path);

        return 0;
}

unsigned long personality_from_string(const char *p) {

        /* Parse a personality specifier. We introduce our own
         * identifiers that indicate specific ABIs, rather than just
         * hints regarding the register size, since we want to keep
         * things open for multiple locally supported ABIs for the
         * same register size. We try to reuse the ABI identifiers
         * used by libseccomp. */

#if defined(__x86_64__)

        if (streq(p, "x86"))
                return PER_LINUX32;

        if (streq(p, "x86-64"))
                return PER_LINUX;

#elif defined(__i386__)

        if (streq(p, "x86"))
                return PER_LINUX;
#endif

        /* personality(7) documents that 0xffffffffUL is used for
         * querying the current personality, hence let's use that here
         * as error indicator. */
        return 0xffffffffUL;
}

const char* personality_to_string(unsigned long p) {

#if defined(__x86_64__)

        if (p == PER_LINUX32)
                return "x86";

        if (p == PER_LINUX)
                return "x86-64";

#elif defined(__i386__)

        if (p == PER_LINUX)
                return "x86";
#endif

        return NULL;
}

uint64_t physical_memory(void) {
        long mem;

        /* We return this as uint64_t in case we are running as 32bit
         * process on a 64bit kernel with huge amounts of memory */

        mem = sysconf(_SC_PHYS_PAGES);
        assert(mem > 0);

        return (uint64_t) mem * (uint64_t) page_size();
}

void hexdump(FILE *f, const void *p, size_t s) {
        const uint8_t *b = p;
        unsigned n = 0;

        assert(s == 0 || b);

        while (s > 0) {
                size_t i;

                fprintf(f, "%04x  ", n);

                for (i = 0; i < 16; i++) {

                        if (i >= s)
                                fputs("   ", f);
                        else
                                fprintf(f, "%02x ", b[i]);

                        if (i == 7)
                                fputc(' ', f);
                }

                fputc(' ', f);

                for (i = 0; i < 16; i++) {

                        if (i >= s)
                                fputc(' ', f);
                        else
                                fputc(isprint(b[i]) ? (char) b[i] : '.', f);
                }

                fputc('\n', f);

                if (s < 16)
                        break;

                n += 16;
                b += 16;
                s -= 16;
        }
}

int update_reboot_param_file(const char *param) {
        int r = 0;

        if (param) {

                r = write_string_file(REBOOT_PARAM_FILE, param);
                if (r < 0)
                        log_error("Failed to write reboot param to "
                                  REBOOT_PARAM_FILE": %s", strerror(-r));
        } else
                unlink(REBOOT_PARAM_FILE);

        return r;
}

int umount_recursive(const char *prefix, int flags) {
        bool again;
        int n = 0, r;

        /* Try to umount everything recursively below a
         * directory. Also, take care of stacked mounts, and keep
         * unmounting them until they are gone. */

        do {
                _cleanup_fclose_ FILE *proc_self_mountinfo = NULL;

                again = false;
                r = 0;

                proc_self_mountinfo = fopen("/proc/self/mountinfo", "re");
                if (!proc_self_mountinfo)
                        return -errno;

                for (;;) {
                        _cleanup_free_ char *path = NULL, *p = NULL;
                        int k;

                        k = fscanf(proc_self_mountinfo,
                                   "%*s "       /* (1) mount id */
                                   "%*s "       /* (2) parent id */
                                   "%*s "       /* (3) major:minor */
                                   "%*s "       /* (4) root */
                                   "%ms "       /* (5) mount point */
                                   "%*s"        /* (6) mount options */
                                   "%*[^-]"     /* (7) optional fields */
                                   "- "         /* (8) separator */
                                   "%*s "       /* (9) file system type */
                                   "%*s"        /* (10) mount source */
                                   "%*s"        /* (11) mount options 2 */
                                   "%*[^\n]",   /* some rubbish at the end */
                                   &path);
                        if (k != 1) {
                                if (k == EOF)
                                        break;

                                continue;
                        }

                        p = cunescape(path);
                        if (!p)
                                return -ENOMEM;

                        if (!path_startswith(p, prefix))
                                continue;

                        if (umount2(p, flags) < 0) {
                                r = -errno;
                                continue;
                        }

                        again = true;
                        n++;

                        break;
                }

        } while (again);

        return r ? r : n;
}

static int get_mount_flags(const char *path, unsigned long *flags) {
        struct statvfs buf;

        if (statvfs(path, &buf) < 0)
                return -errno;
        *flags = buf.f_flag;
        return 0;
}

int bind_remount_recursive(const char *prefix, bool ro) {
        _cleanup_set_free_free_ Set *done = NULL;
        _cleanup_free_ char *cleaned = NULL;
        int r;

        /* Recursively remount a directory (and all its submounts)
         * read-only or read-write. If the directory is already
         * mounted, we reuse the mount and simply mark it
         * MS_BIND|MS_RDONLY (or remove the MS_RDONLY for read-write
         * operation). If it isn't we first make it one. Afterwards we
         * apply MS_BIND|MS_RDONLY (or remove MS_RDONLY) to all
         * submounts we can access, too. When mounts are stacked on
         * the same mount point we only care for each individual
         * "top-level" mount on each point, as we cannot
         * influence/access the underlying mounts anyway. We do not
         * have any effect on future submounts that might get
         * propagated, they migt be writable. This includes future
         * submounts that have been triggered via autofs. */

        cleaned = strdup(prefix);
        if (!cleaned)
                return -ENOMEM;

        path_kill_slashes(cleaned);

        done = set_new(&string_hash_ops);
        if (!done)
                return -ENOMEM;

        for (;;) {
                _cleanup_fclose_ FILE *proc_self_mountinfo = NULL;
                _cleanup_set_free_free_ Set *todo = NULL;
                bool top_autofs = false;
                char *x;
                unsigned long orig_flags;

                todo = set_new(&string_hash_ops);
                if (!todo)
                        return -ENOMEM;

                proc_self_mountinfo = fopen("/proc/self/mountinfo", "re");
                if (!proc_self_mountinfo)
                        return -errno;

                for (;;) {
                        _cleanup_free_ char *path = NULL, *p = NULL, *type = NULL;
                        int k;

                        k = fscanf(proc_self_mountinfo,
                                   "%*s "       /* (1) mount id */
                                   "%*s "       /* (2) parent id */
                                   "%*s "       /* (3) major:minor */
                                   "%*s "       /* (4) root */
                                   "%ms "       /* (5) mount point */
                                   "%*s"        /* (6) mount options (superblock) */
                                   "%*[^-]"     /* (7) optional fields */
                                   "- "         /* (8) separator */
                                   "%ms "       /* (9) file system type */
                                   "%*s"        /* (10) mount source */
                                   "%*s"        /* (11) mount options (bind mount) */
                                   "%*[^\n]",   /* some rubbish at the end */
                                   &path,
                                   &type);
                        if (k != 2) {
                                if (k == EOF)
                                        break;

                                continue;
                        }

                        p = cunescape(path);
                        if (!p)
                                return -ENOMEM;

                        /* Let's ignore autofs mounts.  If they aren't
                         * triggered yet, we want to avoid triggering
                         * them, as we don't make any guarantees for
                         * future submounts anyway.  If they are
                         * already triggered, then we will find
                         * another entry for this. */
                        if (streq(type, "autofs")) {
                                top_autofs = top_autofs || path_equal(cleaned, p);
                                continue;
                        }

                        if (path_startswith(p, cleaned) &&
                            !set_contains(done, p)) {

                                r = set_consume(todo, p);
                                p = NULL;

                                if (r == -EEXIST)
                                        continue;
                                if (r < 0)
                                        return r;
                        }
                }

                /* If we have no submounts to process anymore and if
                 * the root is either already done, or an autofs, we
                 * are done */
                if (set_isempty(todo) &&
                    (top_autofs || set_contains(done, cleaned)))
                        return 0;

                if (!set_contains(done, cleaned) &&
                    !set_contains(todo, cleaned)) {
                        /* The prefix directory itself is not yet a
                         * mount, make it one. */
                        if (mount(cleaned, cleaned, NULL, MS_BIND|MS_REC, NULL) < 0)
                                return -errno;

                        orig_flags = 0;
                        (void) get_mount_flags(cleaned, &orig_flags);
                        orig_flags &= ~MS_RDONLY;

                        if (mount(NULL, prefix, NULL, orig_flags|MS_BIND|MS_REMOUNT|(ro ? MS_RDONLY : 0), NULL) < 0)
                                return -errno;

                        x = strdup(cleaned);
                        if (!x)
                                return -ENOMEM;

                        r = set_consume(done, x);
                        if (r < 0)
                                return r;
                }

                while ((x = set_steal_first(todo))) {

                        r = set_consume(done, x);
                        if (r == -EEXIST)
                                continue;
                        if (r < 0)
                                return r;

                        /* Try to reuse the original flag set, but
                         * don't care for errors, in case of
                         * obstructed mounts */
                        orig_flags = 0;
                        (void) get_mount_flags(x, &orig_flags);
                        orig_flags &= ~MS_RDONLY;

                        if (mount(NULL, x, NULL, orig_flags|MS_BIND|MS_REMOUNT|(ro ? MS_RDONLY : 0), NULL) < 0) {

                                /* Deal with mount points that are
                                 * obstructed by a later mount */

                                if (errno != ENOENT)
                                        return -errno;
                        }

                }
        }
}
#endif /* NM_IGNORED */

int fflush_and_check(FILE *f) {
        assert(f);

        errno = 0;
        fflush(f);

        if (ferror(f))
                return errno ? -errno : -EIO;

        return 0;
}

int tempfn_xxxxxx(const char *p, char **ret) {
        const char *fn;
        char *t;

        assert(p);
        assert(ret);

        /*
         * Turns this:
         *         /foo/bar/waldo
         *
         * Into this:
         *         /foo/bar/.#waldoXXXXXX
         */

        fn = basename(p);
        if (!filename_is_valid(fn))
                return -EINVAL;

        t = new(char, strlen(p) + 2 + 6 + 1);
        if (!t)
                return -ENOMEM;

        strcpy(stpcpy(stpcpy(mempcpy(t, p, fn - p), ".#"), fn), "XXXXXX");

        *ret = path_kill_slashes(t);
        return 0;
}

#if 0 /* NM_IGNORED */
int tempfn_random(const char *p, char **ret) {
        const char *fn;
        char *t, *x;
        uint64_t u;
        unsigned i;

        assert(p);
        assert(ret);

        /*
         * Turns this:
         *         /foo/bar/waldo
         *
         * Into this:
         *         /foo/bar/.#waldobaa2a261115984a9
         */

        fn = basename(p);
        if (!filename_is_valid(fn))
                return -EINVAL;

        t = new(char, strlen(p) + 2 + 16 + 1);
        if (!t)
                return -ENOMEM;

        x = stpcpy(stpcpy(mempcpy(t, p, fn - p), ".#"), fn);

        u = random_u64();
        for (i = 0; i < 16; i++) {
                *(x++) = hexchar(u & 0xF);
                u >>= 4;
        }

        *x = 0;

        *ret = path_kill_slashes(t);
        return 0;
}

int tempfn_random_child(const char *p, char **ret) {
        char *t, *x;
        uint64_t u;
        unsigned i;

        assert(p);
        assert(ret);

        /* Turns this:
         *         /foo/bar/waldo
         * Into this:
         *         /foo/bar/waldo/.#3c2b6219aa75d7d0
         */

        t = new(char, strlen(p) + 3 + 16 + 1);
        if (!t)
                return -ENOMEM;

        x = stpcpy(stpcpy(t, p), "/.#");

        u = random_u64();
        for (i = 0; i < 16; i++) {
                *(x++) = hexchar(u & 0xF);
                u >>= 4;
        }

        *x = 0;

        *ret = path_kill_slashes(t);
        return 0;
}
#endif /* NM_IGNORED */

/* make sure the hostname is not "localhost" */
bool is_localhost(const char *hostname) {
        assert(hostname);

        /* This tries to identify local host and domain names
         * described in RFC6761 plus the redhatism of .localdomain */

        return streq(hostname, "localhost") ||
               streq(hostname, "localhost.") ||
               streq(hostname, "localdomain.") ||
               streq(hostname, "localdomain") ||
               endswith(hostname, ".localhost") ||
               endswith(hostname, ".localhost.") ||
               endswith(hostname, ".localdomain") ||
               endswith(hostname, ".localdomain.");
}

#if 0 /* NM_IGNORED */
int take_password_lock(const char *root) {

        struct flock flock = {
                .l_type = F_WRLCK,
                .l_whence = SEEK_SET,
                .l_start = 0,
                .l_len = 0,
        };

        const char *path;
        int fd, r;

        /* This is roughly the same as lckpwdf(), but not as awful. We
         * don't want to use alarm() and signals, hence we implement
         * our own trivial version of this.
         *
         * Note that shadow-utils also takes per-database locks in
         * addition to lckpwdf(). However, we don't given that they
         * are redundant as they they invoke lckpwdf() first and keep
         * it during everything they do. The per-database locks are
         * awfully racy, and thus we just won't do them. */

        if (root)
                path = strjoina(root, "/etc/.pwd.lock");
        else
                path = "/etc/.pwd.lock";

        fd = open(path, O_WRONLY|O_CREAT|O_CLOEXEC|O_NOCTTY|O_NOFOLLOW, 0600);
        if (fd < 0)
                return -errno;

        r = fcntl(fd, F_SETLKW, &flock);
        if (r < 0) {
                safe_close(fd);
                return -errno;
        }

        return fd;
}

int is_symlink(const char *path) {
        struct stat info;

        if (lstat(path, &info) < 0)
                return -errno;

        return !!S_ISLNK(info.st_mode);
}

int is_dir(const char* path, bool follow) {
        struct stat st;
        int r;

        if (follow)
                r = stat(path, &st);
        else
                r = lstat(path, &st);
        if (r < 0)
                return -errno;

        return !!S_ISDIR(st.st_mode);
}

int unquote_first_word(const char **p, char **ret, bool relax) {
        _cleanup_free_ char *s = NULL;
        size_t allocated = 0, sz = 0;

        enum {
                START,
                VALUE,
                VALUE_ESCAPE,
                SINGLE_QUOTE,
                SINGLE_QUOTE_ESCAPE,
                DOUBLE_QUOTE,
                DOUBLE_QUOTE_ESCAPE,
                SPACE,
        } state = START;

        assert(p);
        assert(*p);
        assert(ret);

        /* Parses the first word of a string, and returns it in
         * *ret. Removes all quotes in the process. When parsing fails
         * (because of an uneven number of quotes or similar), leaves
         * the pointer *p at the first invalid character. */

        for (;;) {
                char c = **p;

                switch (state) {

                case START:
                        if (c == 0)
                                goto finish;
                        else if (strchr(WHITESPACE, c))
                                break;

                        state = VALUE;
                        /* fallthrough */

                case VALUE:
                        if (c == 0)
                                goto finish;
                        else if (c == '\'')
                                state = SINGLE_QUOTE;
                        else if (c == '\\')
                                state = VALUE_ESCAPE;
                        else if (c == '\"')
                                state = DOUBLE_QUOTE;
                        else if (strchr(WHITESPACE, c))
                                state = SPACE;
                        else {
                                if (!GREEDY_REALLOC(s, allocated, sz+2))
                                        return -ENOMEM;

                                s[sz++] = c;
                        }

                        break;

                case VALUE_ESCAPE:
                        if (c == 0) {
                                if (relax)
                                        goto finish;
                                return -EINVAL;
                        }

                        if (!GREEDY_REALLOC(s, allocated, sz+2))
                                return -ENOMEM;

                        s[sz++] = c;
                        state = VALUE;

                        break;

                case SINGLE_QUOTE:
                        if (c == 0) {
                                if (relax)
                                        goto finish;
                                return -EINVAL;
                        } else if (c == '\'')
                                state = VALUE;
                        else if (c == '\\')
                                state = SINGLE_QUOTE_ESCAPE;
                        else {
                                if (!GREEDY_REALLOC(s, allocated, sz+2))
                                        return -ENOMEM;

                                s[sz++] = c;
                        }

                        break;

                case SINGLE_QUOTE_ESCAPE:
                        if (c == 0) {
                                if (relax)
                                        goto finish;
                                return -EINVAL;
                        }

                        if (!GREEDY_REALLOC(s, allocated, sz+2))
                                return -ENOMEM;

                        s[sz++] = c;
                        state = SINGLE_QUOTE;
                        break;

                case DOUBLE_QUOTE:
                        if (c == 0)
                                return -EINVAL;
                        else if (c == '\"')
                                state = VALUE;
                        else if (c == '\\')
                                state = DOUBLE_QUOTE_ESCAPE;
                        else {
                                if (!GREEDY_REALLOC(s, allocated, sz+2))
                                        return -ENOMEM;

                                s[sz++] = c;
                        }

                        break;

                case DOUBLE_QUOTE_ESCAPE:
                        if (c == 0) {
                                if (relax)
                                        goto finish;
                                return -EINVAL;
                        }

                        if (!GREEDY_REALLOC(s, allocated, sz+2))
                                return -ENOMEM;

                        s[sz++] = c;
                        state = DOUBLE_QUOTE;
                        break;

                case SPACE:
                        if (c == 0)
                                goto finish;
                        if (!strchr(WHITESPACE, c))
                                goto finish;

                        break;
                }

                (*p) ++;
        }

finish:
        if (!s) {
                *ret = NULL;
                return 0;
        }

        s[sz] = 0;
        *ret = s;
        s = NULL;

        return 1;
}

int unquote_many_words(const char **p, ...) {
        va_list ap;
        char **l;
        int n = 0, i, c, r;

        /* Parses a number of words from a string, stripping any
         * quotes if necessary. */

        assert(p);

        /* Count how many words are expected */
        va_start(ap, p);
        for (;;) {
                if (!va_arg(ap, char **))
                        break;
                n++;
        }
        va_end(ap);

        if (n <= 0)
                return 0;

        /* Read all words into a temporary array */
        l = newa0(char*, n);
        for (c = 0; c < n; c++) {

                r = unquote_first_word(p, &l[c], false);
                if (r < 0) {
                        int j;

                        for (j = 0; j < c; j++)
                                free(l[j]);

                        return r;
                }

                if (r == 0)
                        break;
        }

        /* If we managed to parse all words, return them in the passed
         * in parameters */
        va_start(ap, p);
        for (i = 0; i < n; i++) {
                char **v;

                v = va_arg(ap, char **);
                assert(v);

                *v = l[i];
        }
        va_end(ap);

        return c;
}

int free_and_strdup(char **p, const char *s) {
        char *t;

        assert(p);

        /* Replaces a string pointer with an strdup()ed new string,
         * possibly freeing the old one. */

        if (s) {
                t = strdup(s);
                if (!t)
                        return -ENOMEM;
        } else
                t = NULL;

        free(*p);
        *p = t;

        return 0;
}

int sethostname_idempotent(const char *s) {
        int r;
        char buf[HOST_NAME_MAX + 1] = {};

        assert(s);

        r = gethostname(buf, sizeof(buf));
        if (r < 0)
                return -errno;

        if (streq(buf, s))
                return 0;

        r = sethostname(s, strlen(s));
        if (r < 0)
                return -errno;

        return 1;
}

int ptsname_malloc(int fd, char **ret) {
        size_t l = 100;

        assert(fd >= 0);
        assert(ret);

        for (;;) {
                char *c;

                c = new(char, l);
                if (!c)
                        return -ENOMEM;

                if (ptsname_r(fd, c, l) == 0) {
                        *ret = c;
                        return 0;
                }
                if (errno != ERANGE) {
                        free(c);
                        return -errno;
                }

                free(c);
                l *= 2;
        }
}

int openpt_in_namespace(pid_t pid, int flags) {
        _cleanup_close_ int pidnsfd = -1, mntnsfd = -1, rootfd = -1;
        _cleanup_close_pair_ int pair[2] = { -1, -1 };
        union {
                struct cmsghdr cmsghdr;
                uint8_t buf[CMSG_SPACE(sizeof(int))];
        } control = {};
        struct msghdr mh = {
                .msg_control = &control,
                .msg_controllen = sizeof(control),
        };
        struct cmsghdr *cmsg;
        siginfo_t si;
        pid_t child;
        int r;

        assert(pid > 0);

        r = namespace_open(pid, &pidnsfd, &mntnsfd, NULL, &rootfd);
        if (r < 0)
                return r;

        if (socketpair(AF_UNIX, SOCK_DGRAM, 0, pair) < 0)
                return -errno;

        child = fork();
        if (child < 0)
                return -errno;

        if (child == 0) {
                int master;

                pair[0] = safe_close(pair[0]);

                r = namespace_enter(pidnsfd, mntnsfd, -1, rootfd);
                if (r < 0)
                        _exit(EXIT_FAILURE);

                master = posix_openpt(flags);
                if (master < 0)
                        _exit(EXIT_FAILURE);

                cmsg = CMSG_FIRSTHDR(&mh);
                cmsg->cmsg_level = SOL_SOCKET;
                cmsg->cmsg_type = SCM_RIGHTS;
                cmsg->cmsg_len = CMSG_LEN(sizeof(int));
                memcpy(CMSG_DATA(cmsg), &master, sizeof(int));

                mh.msg_controllen = cmsg->cmsg_len;

                if (sendmsg(pair[1], &mh, MSG_NOSIGNAL) < 0)
                        _exit(EXIT_FAILURE);

                _exit(EXIT_SUCCESS);
        }

        pair[1] = safe_close(pair[1]);

        r = wait_for_terminate(child, &si);
        if (r < 0)
                return r;
        if (si.si_code != CLD_EXITED || si.si_status != EXIT_SUCCESS)
                return -EIO;

        if (recvmsg(pair[0], &mh, MSG_NOSIGNAL|MSG_CMSG_CLOEXEC) < 0)
                return -errno;

        for (cmsg = CMSG_FIRSTHDR(&mh); cmsg; cmsg = CMSG_NXTHDR(&mh, cmsg))
                if (cmsg->cmsg_level == SOL_SOCKET && cmsg->cmsg_type == SCM_RIGHTS) {
                        int *fds;
                        unsigned n_fds;

                        fds = (int*) CMSG_DATA(cmsg);
                        n_fds = (cmsg->cmsg_len - CMSG_LEN(0)) / sizeof(int);

                        if (n_fds != 1) {
                                close_many(fds, n_fds);
                                return -EIO;
                        }

                        return fds[0];
                }

        return -EIO;
}

ssize_t fgetxattrat_fake(int dirfd, const char *filename, const char *attribute, void *value, size_t size, int flags) {
        _cleanup_close_ int fd = -1;
        ssize_t l;

        /* The kernel doesn't have a fgetxattrat() command, hence let's emulate one */

        fd = openat(dirfd, filename, O_RDONLY|O_CLOEXEC|O_NOCTTY|O_NOATIME|(flags & AT_SYMLINK_NOFOLLOW ? O_NOFOLLOW : 0));
        if (fd < 0)
                return -errno;

        l = fgetxattr(fd, attribute, value, size);
        if (l < 0)
                return -errno;

        return l;
}

static int parse_crtime(le64_t le, usec_t *usec) {
        uint64_t u;

        assert(usec);

        u = le64toh(le);
        if (u == 0 || u == (uint64_t) -1)
                return -EIO;

        *usec = (usec_t) u;
        return 0;
}

int fd_getcrtime(int fd, usec_t *usec) {
        le64_t le;
        ssize_t n;

        assert(fd >= 0);
        assert(usec);

        /* Until Linux gets a real concept of birthtime/creation time,
         * let's fake one with xattrs */

        n = fgetxattr(fd, "user.crtime_usec", &le, sizeof(le));
        if (n < 0)
                return -errno;
        if (n != sizeof(le))
                return -EIO;

        return parse_crtime(le, usec);
}

int fd_getcrtime_at(int dirfd, const char *name, usec_t *usec, int flags) {
        le64_t le;
        ssize_t n;

        n = fgetxattrat_fake(dirfd, name, "user.crtime_usec", &le, sizeof(le), flags);
        if (n < 0)
                return -errno;
        if (n != sizeof(le))
                return -EIO;

        return parse_crtime(le, usec);
}

int path_getcrtime(const char *p, usec_t *usec) {
        le64_t le;
        ssize_t n;

        assert(p);
        assert(usec);

        n = getxattr(p, "user.crtime_usec", &le, sizeof(le));
        if (n < 0)
                return -errno;
        if (n != sizeof(le))
                return -EIO;

        return parse_crtime(le, usec);
}

int fd_setcrtime(int fd, usec_t usec) {
        le64_t le;

        assert(fd >= 0);

        if (usec <= 0)
                usec = now(CLOCK_REALTIME);

        le = htole64((uint64_t) usec);
        if (fsetxattr(fd, "user.crtime_usec", &le, sizeof(le), 0) < 0)
                return -errno;

        return 0;
}

int same_fd(int a, int b) {
        struct stat sta, stb;
        pid_t pid;
        int r, fa, fb;

        assert(a >= 0);
        assert(b >= 0);

        /* Compares two file descriptors. Note that semantics are
         * quite different depending on whether we have kcmp() or we
         * don't. If we have kcmp() this will only return true for
         * dup()ed file descriptors, but not otherwise. If we don't
         * have kcmp() this will also return true for two fds of the same
         * file, created by separate open() calls. Since we use this
         * call mostly for filtering out duplicates in the fd store
         * this difference hopefully doesn't matter too much. */

        if (a == b)
                return true;

        /* Try to use kcmp() if we have it. */
        pid = getpid();
        r = kcmp(pid, pid, KCMP_FILE, a, b);
        if (r == 0)
                return true;
        if (r > 0)
                return false;
        if (errno != ENOSYS)
                return -errno;

        /* We don't have kcmp(), use fstat() instead. */
        if (fstat(a, &sta) < 0)
                return -errno;

        if (fstat(b, &stb) < 0)
                return -errno;

        if ((sta.st_mode & S_IFMT) != (stb.st_mode & S_IFMT))
                return false;

        /* We consider all device fds different, since two device fds
         * might refer to quite different device contexts even though
         * they share the same inode and backing dev_t. */

        if (S_ISCHR(sta.st_mode) || S_ISBLK(sta.st_mode))
                return false;

        if (sta.st_dev != stb.st_dev || sta.st_ino != stb.st_ino)
                return false;

        /* The fds refer to the same inode on disk, let's also check
         * if they have the same fd flags. This is useful to
         * distuingish the read and write side of a pipe created with
         * pipe(). */
        fa = fcntl(a, F_GETFL);
        if (fa < 0)
                return -errno;

        fb = fcntl(b, F_GETFL);
        if (fb < 0)
                return -errno;

        return fa == fb;
}

int chattr_fd(int fd, bool b, unsigned mask) {
        unsigned old_attr, new_attr;

        assert(fd >= 0);

        if (mask == 0)
                return 0;

        if (ioctl(fd, FS_IOC_GETFLAGS, &old_attr) < 0)
                return -errno;

        if (b)
                new_attr = old_attr | mask;
        else
                new_attr = old_attr & ~mask;

        if (new_attr == old_attr)
                return 0;

        if (ioctl(fd, FS_IOC_SETFLAGS, &new_attr) < 0)
                return -errno;

        return 0;
}

int chattr_path(const char *p, bool b, unsigned mask) {
        _cleanup_close_ int fd = -1;

        assert(p);

        if (mask == 0)
                return 0;

        fd = open(p, O_RDONLY|O_CLOEXEC|O_NOCTTY|O_NOFOLLOW);
        if (fd < 0)
                return -errno;

        return chattr_fd(fd, b, mask);
}

int change_attr_fd(int fd, unsigned value, unsigned mask) {
        unsigned old_attr, new_attr;

        assert(fd >= 0);

        if (mask == 0)
                return 0;

        if (ioctl(fd, FS_IOC_GETFLAGS, &old_attr) < 0)
                return -errno;

        new_attr = (old_attr & ~mask) |(value & mask);

        if (new_attr == old_attr)
                return 0;

        if (ioctl(fd, FS_IOC_SETFLAGS, &new_attr) < 0)
                return -errno;

        return 0;
}

int read_attr_fd(int fd, unsigned *ret) {
        assert(fd >= 0);

        if (ioctl(fd, FS_IOC_GETFLAGS, ret) < 0)
                return -errno;

        return 0;
}

int read_attr_path(const char *p, unsigned *ret) {
        _cleanup_close_ int fd = -1;

        assert(p);
        assert(ret);

        fd = open(p, O_RDONLY|O_CLOEXEC|O_NOCTTY|O_NOFOLLOW);
        if (fd < 0)
                return -errno;

        return read_attr_fd(fd, ret);
}

int make_lock_file(const char *p, int operation, LockFile *ret) {
        _cleanup_close_ int fd = -1;
        _cleanup_free_ char *t = NULL;
        int r;

        /*
         * We use UNPOSIX locks if they are available. They have nice
         * semantics, and are mostly compatible with NFS. However,
         * they are only available on new kernels. When we detect we
         * are running on an older kernel, then we fall back to good
         * old BSD locks. They also have nice semantics, but are
         * slightly problematic on NFS, where they are upgraded to
         * POSIX locks, even though locally they are orthogonal to
         * POSIX locks.
         */

        t = strdup(p);
        if (!t)
                return -ENOMEM;

        for (;;) {
                struct flock fl = {
                        .l_type = (operation & ~LOCK_NB) == LOCK_EX ? F_WRLCK : F_RDLCK,
                        .l_whence = SEEK_SET,
                };
                struct stat st;

                fd = open(p, O_CREAT|O_RDWR|O_NOFOLLOW|O_CLOEXEC|O_NOCTTY, 0600);
                if (fd < 0)
                        return -errno;

                r = fcntl(fd, (operation & LOCK_NB) ? F_OFD_SETLK : F_OFD_SETLKW, &fl);
                if (r < 0) {

                        /* If the kernel is too old, use good old BSD locks */
                        if (errno == EINVAL)
                                r = flock(fd, operation);

                        if (r < 0)
                                return errno == EAGAIN ? -EBUSY : -errno;
                }

                /* If we acquired the lock, let's check if the file
                 * still exists in the file system. If not, then the
                 * previous exclusive owner removed it and then closed
                 * it. In such a case our acquired lock is worthless,
                 * hence try again. */

                r = fstat(fd, &st);
                if (r < 0)
                        return -errno;
                if (st.st_nlink > 0)
                        break;

                fd = safe_close(fd);
        }

        ret->path = t;
        ret->fd = fd;
        ret->operation = operation;

        fd = -1;
        t = NULL;

        return r;
}

int make_lock_file_for(const char *p, int operation, LockFile *ret) {
        const char *fn;
        char *t;

        assert(p);
        assert(ret);

        fn = basename(p);
        if (!filename_is_valid(fn))
                return -EINVAL;

        t = newa(char, strlen(p) + 2 + 4 + 1);
        stpcpy(stpcpy(stpcpy(mempcpy(t, p, fn - p), ".#"), fn), ".lck");

        return make_lock_file(t, operation, ret);
}

void release_lock_file(LockFile *f) {
        int r;

        if (!f)
                return;

        if (f->path) {

                /* If we are the exclusive owner we can safely delete
                 * the lock file itself. If we are not the exclusive
                 * owner, we can try becoming it. */

                if (f->fd >= 0 &&
                    (f->operation & ~LOCK_NB) == LOCK_SH) {
                        static const struct flock fl = {
                                .l_type = F_WRLCK,
                                .l_whence = SEEK_SET,
                        };

                        r = fcntl(f->fd, F_OFD_SETLK, &fl);
                        if (r < 0 && errno == EINVAL)
                                r = flock(f->fd, LOCK_EX|LOCK_NB);

                        if (r >= 0)
                                f->operation = LOCK_EX|LOCK_NB;
                }

                if ((f->operation & ~LOCK_NB) == LOCK_EX)
                        unlink_noerrno(f->path);

                free(f->path);
                f->path = NULL;
        }

        f->fd = safe_close(f->fd);
        f->operation = 0;
}

static size_t nul_length(const uint8_t *p, size_t sz) {
        size_t n = 0;

        while (sz > 0) {
                if (*p != 0)
                        break;

                n++;
                p++;
                sz--;
        }

        return n;
}

ssize_t sparse_write(int fd, const void *p, size_t sz, size_t run_length) {
        const uint8_t *q, *w, *e;
        ssize_t l;

        q = w = p;
        e = q + sz;
        while (q < e) {
                size_t n;

                n = nul_length(q, e - q);

                /* If there are more than the specified run length of
                 * NUL bytes, or if this is the beginning or the end
                 * of the buffer, then seek instead of write */
                if ((n > run_length) ||
                    (n > 0 && q == p) ||
                    (n > 0 && q + n >= e)) {
                        if (q > w) {
                                l = write(fd, w, q - w);
                                if (l < 0)
                                        return -errno;
                                if (l != q -w)
                                        return -EIO;
                        }

                        if (lseek(fd, n, SEEK_CUR) == (off_t) -1)
                                return -errno;

                        q += n;
                        w = q;
                } else if (n > 0)
                        q += n;
                else
                        q ++;
        }

        if (q > w) {
                l = write(fd, w, q - w);
                if (l < 0)
                        return -errno;
                if (l != q - w)
                        return -EIO;
        }

        return q - (const uint8_t*) p;
}

void sigkill_wait(pid_t *pid) {
        if (!pid)
                return;
        if (*pid <= 1)
                return;

        if (kill(*pid, SIGKILL) > 0)
                (void) wait_for_terminate(*pid, NULL);
}

int syslog_parse_priority(const char **p, int *priority, bool with_facility) {
        int a = 0, b = 0, c = 0;
        int k;

        assert(p);
        assert(*p);
        assert(priority);

        if ((*p)[0] != '<')
                return 0;

        if (!strchr(*p, '>'))
                return 0;

        if ((*p)[2] == '>') {
                c = undecchar((*p)[1]);
                k = 3;
        } else if ((*p)[3] == '>') {
                b = undecchar((*p)[1]);
                c = undecchar((*p)[2]);
                k = 4;
        } else if ((*p)[4] == '>') {
                a = undecchar((*p)[1]);
                b = undecchar((*p)[2]);
                c = undecchar((*p)[3]);
                k = 5;
        } else
                return 0;

        if (a < 0 || b < 0 || c < 0 ||
            (!with_facility && (a || b || c > 7)))
                return 0;

        if (with_facility)
                *priority = a*100 + b*10 + c;
        else
                *priority = (*priority & LOG_FACMASK) | c;

        *p += k;
        return 1;
}
#endif /* NM_IGNORED */

ssize_t string_table_lookup(const char * const *table, size_t len, const char *key) {
        size_t i;

        if (!key)
                return -1;

        for (i = 0; i < len; ++i)
                if (streq_ptr(table[i], key))
                        return (ssize_t)i;

        return -1;
}

#if 0 /* NM_IGNORED */
void cmsg_close_all(struct msghdr *mh) {
        struct cmsghdr *cmsg;

        assert(mh);

        for (cmsg = CMSG_FIRSTHDR(mh); cmsg; cmsg = CMSG_NXTHDR(mh, cmsg))
                if (cmsg->cmsg_level == SOL_SOCKET && cmsg->cmsg_type == SCM_RIGHTS)
                        close_many((int*) CMSG_DATA(cmsg), (cmsg->cmsg_len - CMSG_LEN(0)) / sizeof(int));
}
<<<<<<< HEAD
#endif /* NM_IGNORED */
=======

int rename_noreplace(int olddirfd, const char *oldpath, int newdirfd, const char *newpath) {
        struct stat buf;
        int ret;

        ret = renameat2(olddirfd, oldpath, newdirfd, newpath, RENAME_NOREPLACE);
        if (ret >= 0)
                return 0;

        /* Even though renameat2() exists since Linux 3.15, btrfs added
         * support for it later. If it is not implemented, fallback to another
         * method. */
        if (errno != EINVAL)
                return -errno;

        /* The link()/unlink() fallback does not work on directories. But
         * renameat() without RENAME_NOREPLACE gives the same semantics on
         * directories, except when newpath is an *empty* directory. This is
         * good enough. */
        ret = fstatat(olddirfd, oldpath, &buf, AT_SYMLINK_NOFOLLOW);
        if (ret >= 0 && S_ISDIR(buf.st_mode)) {
                ret = renameat(olddirfd, oldpath, newdirfd, newpath);
                return ret >= 0 ? 0 : -errno;
        }

        /* If it is not a directory, use the link()/unlink() fallback. */
        ret = linkat(olddirfd, oldpath, newdirfd, newpath, 0);
        if (ret < 0)
                return -errno;

        ret = unlinkat(olddirfd, oldpath, 0);
        if (ret < 0) {
                /* backup errno before the following unlinkat() alters it */
                ret = errno;
                (void) unlinkat(newdirfd, newpath, 0);
                errno = ret;
                return -errno;
        }

        return 0;
}
>>>>>>> ddb51121
<|MERGE_RESOLUTION|>--- conflicted
+++ resolved
@@ -100,13 +100,10 @@
 #include "sparse-endian.h"
 #endif /* NM_IGNORED */
 
-<<<<<<< HEAD
-#if 0 /* NM_IGNORED */
-=======
 /* Put this test here for a lack of better place */
 assert_cc(EAGAIN == EWOULDBLOCK);
 
->>>>>>> ddb51121
+#if 0 /* NM_IGNORED */
 int saved_argc = 0;
 char **saved_argv = NULL;
 
@@ -2356,9 +2353,6 @@
         return n;
 }
 
-<<<<<<< HEAD
-#if 0 /* NM_IGNORED */
-=======
 int loop_read_exact(int fd, void *buf, size_t nbytes, bool do_poll) {
         ssize_t n;
 
@@ -2370,7 +2364,7 @@
         return 0;
 }
 
->>>>>>> ddb51121
+#if 0 /* NM_IGNORED */
 int loop_write(int fd, const void *buf, size_t nbytes, bool do_poll) {
         const uint8_t *p = buf;
 
@@ -2667,8 +2661,7 @@
                         return -ENODATA;
         }
 #else /* NM IGNORED */
-        int fd;
-        ssize_t k;
+        _cleanup_close_ int fd = -1;
 #endif /* NM_IGNORED */
 
         fd = open("/dev/urandom", O_RDONLY|O_CLOEXEC|O_NOCTTY);
@@ -8205,9 +8198,6 @@
                 if (cmsg->cmsg_level == SOL_SOCKET && cmsg->cmsg_type == SCM_RIGHTS)
                         close_many((int*) CMSG_DATA(cmsg), (cmsg->cmsg_len - CMSG_LEN(0)) / sizeof(int));
 }
-<<<<<<< HEAD
-#endif /* NM_IGNORED */
-=======
 
 int rename_noreplace(int olddirfd, const char *oldpath, int newdirfd, const char *newpath) {
         struct stat buf;
@@ -8249,4 +8239,4 @@
 
         return 0;
 }
->>>>>>> ddb51121
+#endif /* NM_IGNORED */