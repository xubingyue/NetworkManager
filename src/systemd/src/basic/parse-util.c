--- conflicted
+++ resolved
@@ -44,6 +44,7 @@
         return -EINVAL;
 }
 
+#if 0 /* NM_IGNORED */
 int parse_pid(const char *s, pid_t* ret_pid) {
         unsigned long ul = 0;
         pid_t pid;
@@ -67,6 +68,7 @@
         *ret_pid = pid;
         return 0;
 }
+#endif /* NM_IGNORED */
 
 int parse_mode(const char *s, mode_t *ret) {
         char *x;
@@ -594,9 +596,6 @@
 
         return 0;
 }
-<<<<<<< HEAD
-#endif /* NM_IGNORED */
-=======
 
 int parse_dev(const char *s, dev_t *ret) {
         unsigned x, y;
@@ -612,4 +611,4 @@
         *ret = d;
         return 0;
 }
->>>>>>> dc1bfde5
+#endif /* NM_IGNORED */