/***
  This file is part of systemd.

  Copyright 2010 Lennart Poettering

  systemd is free software; you can redistribute it and/or modify it
  under the terms of the GNU Lesser General Public License as published by
  the Free Software Foundation; either version 2.1 of the License, or
  (at your option) any later version.

  systemd is distributed in the hope that it will be useful, but
  WITHOUT ANY WARRANTY; without even the implied warranty of
  MERCHANTABILITY or FITNESS FOR A PARTICULAR PURPOSE. See the GNU
  Lesser General Public License for more details.

  You should have received a copy of the GNU Lesser General Public License
  along with systemd; If not, see <http://www.gnu.org/licenses/>.
***/

#include "nm-sd-adapt.h"

#include <arpa/inet.h>
#include <errno.h>
#include <limits.h>
#include <net/if.h>
#include <netdb.h>
#include <netinet/ip.h>
#include <poll.h>
#include <stddef.h>
#include <stdint.h>
#include <stdio.h>
#include <stdlib.h>
#include <string.h>
#include <unistd.h>

#include "alloc-util.h"
#include "fd-util.h"
#include "fileio.h"
#include "format-util.h"
#include "log.h"
#include "macro.h"
#include "missing.h"
#include "parse-util.h"
#include "path-util.h"
#include "socket-util.h"
#include "string-table.h"
#include "string-util.h"
#include "strv.h"
#include "user-util.h"
#include "utf8.h"
#include "util.h"

<<<<<<< HEAD
#if 0 /* NM_IGNORED */
=======
#ifdef ENABLE_IDN
#  define IDN_FLAGS (NI_IDN|NI_IDN_USE_STD3_ASCII_RULES)
#else
#  define IDN_FLAGS 0
#endif

>>>>>>> dc1bfde5
int socket_address_parse(SocketAddress *a, const char *s) {
        char *e, *n;
        unsigned u;
        int r;

        assert(a);
        assert(s);

        zero(*a);
        a->type = SOCK_STREAM;

        if (*s == '[') {
                /* IPv6 in [x:.....:z]:p notation */

                e = strchr(s+1, ']');
                if (!e)
                        return -EINVAL;

                n = strndupa(s+1, e-s-1);

                errno = 0;
                if (inet_pton(AF_INET6, n, &a->sockaddr.in6.sin6_addr) <= 0)
                        return errno > 0 ? -errno : -EINVAL;

                e++;
                if (*e != ':')
                        return -EINVAL;

                e++;
                r = safe_atou(e, &u);
                if (r < 0)
                        return r;

                if (u <= 0 || u > 0xFFFF)
                        return -EINVAL;

                a->sockaddr.in6.sin6_family = AF_INET6;
                a->sockaddr.in6.sin6_port = htobe16((uint16_t)u);
                a->size = sizeof(struct sockaddr_in6);

        } else if (*s == '/') {
                /* AF_UNIX socket */

                size_t l;

                l = strlen(s);
                if (l >= sizeof(a->sockaddr.un.sun_path))
                        return -EINVAL;

                a->sockaddr.un.sun_family = AF_UNIX;
                memcpy(a->sockaddr.un.sun_path, s, l);
                a->size = offsetof(struct sockaddr_un, sun_path) + l + 1;

        } else if (*s == '@') {
                /* Abstract AF_UNIX socket */
                size_t l;

                l = strlen(s+1);
                if (l >= sizeof(a->sockaddr.un.sun_path) - 1)
                        return -EINVAL;

                a->sockaddr.un.sun_family = AF_UNIX;
                memcpy(a->sockaddr.un.sun_path+1, s+1, l);
                a->size = offsetof(struct sockaddr_un, sun_path) + 1 + l;

        } else if (startswith(s, "vsock:")) {
                /* AF_VSOCK socket in vsock:cid:port notation */
                const char *cid_start = s + strlen("vsock:");

                e = strchr(cid_start, ':');
                if (!e)
                        return -EINVAL;

                r = safe_atou(e+1, &u);
                if (r < 0)
                        return r;

                n = strndupa(cid_start, e - cid_start);
                if (!isempty(n)) {
                        r = safe_atou(n, &a->sockaddr.vm.svm_cid);
                        if (r < 0)
                                return r;
                } else
                        a->sockaddr.vm.svm_cid = VMADDR_CID_ANY;

                a->sockaddr.vm.svm_family = AF_VSOCK;
                a->sockaddr.vm.svm_port = u;
                a->size = sizeof(struct sockaddr_vm);

        } else {
                e = strchr(s, ':');
                if (e) {
                        r = safe_atou(e+1, &u);
                        if (r < 0)
                                return r;

                        if (u <= 0 || u > 0xFFFF)
                                return -EINVAL;

                        n = strndupa(s, e-s);

                        /* IPv4 in w.x.y.z:p notation? */
                        r = inet_pton(AF_INET, n, &a->sockaddr.in.sin_addr);
                        if (r < 0)
                                return -errno;

                        if (r > 0) {
                                /* Gotcha, it's a traditional IPv4 address */
                                a->sockaddr.in.sin_family = AF_INET;
                                a->sockaddr.in.sin_port = htobe16((uint16_t)u);
                                a->size = sizeof(struct sockaddr_in);
                        } else {
                                unsigned idx;

                                if (strlen(n) > IF_NAMESIZE-1)
                                        return -EINVAL;

                                /* Uh, our last resort, an interface name */
                                idx = if_nametoindex(n);
                                if (idx == 0)
                                        return -EINVAL;

                                a->sockaddr.in6.sin6_family = AF_INET6;
                                a->sockaddr.in6.sin6_port = htobe16((uint16_t)u);
                                a->sockaddr.in6.sin6_scope_id = idx;
                                a->sockaddr.in6.sin6_addr = in6addr_any;
                                a->size = sizeof(struct sockaddr_in6);
                        }
                } else {

                        /* Just a port */
                        r = safe_atou(s, &u);
                        if (r < 0)
                                return r;

                        if (u <= 0 || u > 0xFFFF)
                                return -EINVAL;

                        if (socket_ipv6_is_supported()) {
                                a->sockaddr.in6.sin6_family = AF_INET6;
                                a->sockaddr.in6.sin6_port = htobe16((uint16_t)u);
                                a->sockaddr.in6.sin6_addr = in6addr_any;
                                a->size = sizeof(struct sockaddr_in6);
                        } else {
                                a->sockaddr.in.sin_family = AF_INET;
                                a->sockaddr.in.sin_port = htobe16((uint16_t)u);
                                a->sockaddr.in.sin_addr.s_addr = INADDR_ANY;
                                a->size = sizeof(struct sockaddr_in);
                        }
                }
        }

        return 0;
}

int socket_address_parse_and_warn(SocketAddress *a, const char *s) {
        SocketAddress b;
        int r;

        /* Similar to socket_address_parse() but warns for IPv6 sockets when we don't support them. */

        r = socket_address_parse(&b, s);
        if (r < 0)
                return r;

        if (!socket_ipv6_is_supported() && b.sockaddr.sa.sa_family == AF_INET6) {
                log_warning("Binding to IPv6 address not available since kernel does not support IPv6.");
                return -EAFNOSUPPORT;
        }

        *a = b;
        return 0;
}

int socket_address_parse_netlink(SocketAddress *a, const char *s) {
        int family;
        unsigned group = 0;
        _cleanup_free_ char *sfamily = NULL;
        assert(a);
        assert(s);

        zero(*a);
        a->type = SOCK_RAW;

        errno = 0;
        if (sscanf(s, "%ms %u", &sfamily, &group) < 1)
                return errno > 0 ? -errno : -EINVAL;

        family = netlink_family_from_string(sfamily);
        if (family < 0)
                return -EINVAL;

        a->sockaddr.nl.nl_family = AF_NETLINK;
        a->sockaddr.nl.nl_groups = group;

        a->type = SOCK_RAW;
        a->size = sizeof(struct sockaddr_nl);
        a->protocol = family;

        return 0;
}

int socket_address_verify(const SocketAddress *a) {
        assert(a);

        switch (socket_address_family(a)) {

        case AF_INET:
                if (a->size != sizeof(struct sockaddr_in))
                        return -EINVAL;

                if (a->sockaddr.in.sin_port == 0)
                        return -EINVAL;

                if (a->type != SOCK_STREAM && a->type != SOCK_DGRAM)
                        return -EINVAL;

                return 0;

        case AF_INET6:
                if (a->size != sizeof(struct sockaddr_in6))
                        return -EINVAL;

                if (a->sockaddr.in6.sin6_port == 0)
                        return -EINVAL;

                if (a->type != SOCK_STREAM && a->type != SOCK_DGRAM)
                        return -EINVAL;

                return 0;

        case AF_UNIX:
                if (a->size < offsetof(struct sockaddr_un, sun_path))
                        return -EINVAL;

                if (a->size > offsetof(struct sockaddr_un, sun_path)) {

                        if (a->sockaddr.un.sun_path[0] != 0) {
                                char *e;

                                /* path */
                                e = memchr(a->sockaddr.un.sun_path, 0, sizeof(a->sockaddr.un.sun_path));
                                if (!e)
                                        return -EINVAL;

                                if (a->size != offsetof(struct sockaddr_un, sun_path) + (e - a->sockaddr.un.sun_path) + 1)
                                        return -EINVAL;
                        }
                }

                if (a->type != SOCK_STREAM && a->type != SOCK_DGRAM && a->type != SOCK_SEQPACKET)
                        return -EINVAL;

                return 0;

        case AF_NETLINK:

                if (a->size != sizeof(struct sockaddr_nl))
                        return -EINVAL;

                if (a->type != SOCK_RAW && a->type != SOCK_DGRAM)
                        return -EINVAL;

                return 0;

        case AF_VSOCK:
                if (a->size != sizeof(struct sockaddr_vm))
                        return -EINVAL;

                if (a->type != SOCK_STREAM && a->type != SOCK_DGRAM)
                        return -EINVAL;

                return 0;

        default:
                return -EAFNOSUPPORT;
        }
}

int socket_address_print(const SocketAddress *a, char **ret) {
        int r;

        assert(a);
        assert(ret);

        r = socket_address_verify(a);
        if (r < 0)
                return r;

        if (socket_address_family(a) == AF_NETLINK) {
                _cleanup_free_ char *sfamily = NULL;

                r = netlink_family_to_string_alloc(a->protocol, &sfamily);
                if (r < 0)
                        return r;

                r = asprintf(ret, "%s %u", sfamily, a->sockaddr.nl.nl_groups);
                if (r < 0)
                        return -ENOMEM;

                return 0;
        }

        return sockaddr_pretty(&a->sockaddr.sa, a->size, false, true, ret);
}

bool socket_address_can_accept(const SocketAddress *a) {
        assert(a);

        return
                a->type == SOCK_STREAM ||
                a->type == SOCK_SEQPACKET;
}

bool socket_address_equal(const SocketAddress *a, const SocketAddress *b) {
        assert(a);
        assert(b);

        /* Invalid addresses are unequal to all */
        if (socket_address_verify(a) < 0 ||
            socket_address_verify(b) < 0)
                return false;

        if (a->type != b->type)
                return false;

        if (socket_address_family(a) != socket_address_family(b))
                return false;

        switch (socket_address_family(a)) {

        case AF_INET:
                if (a->sockaddr.in.sin_addr.s_addr != b->sockaddr.in.sin_addr.s_addr)
                        return false;

                if (a->sockaddr.in.sin_port != b->sockaddr.in.sin_port)
                        return false;

                break;

        case AF_INET6:
                if (memcmp(&a->sockaddr.in6.sin6_addr, &b->sockaddr.in6.sin6_addr, sizeof(a->sockaddr.in6.sin6_addr)) != 0)
                        return false;

                if (a->sockaddr.in6.sin6_port != b->sockaddr.in6.sin6_port)
                        return false;

                break;

        case AF_UNIX:
                if (a->size <= offsetof(struct sockaddr_un, sun_path) ||
                    b->size <= offsetof(struct sockaddr_un, sun_path))
                        return false;

                if ((a->sockaddr.un.sun_path[0] == 0) != (b->sockaddr.un.sun_path[0] == 0))
                        return false;

                if (a->sockaddr.un.sun_path[0]) {
                        if (!path_equal_or_files_same(a->sockaddr.un.sun_path, b->sockaddr.un.sun_path, 0))
                                return false;
                } else {
                        if (a->size != b->size)
                                return false;

                        if (memcmp(a->sockaddr.un.sun_path, b->sockaddr.un.sun_path, a->size) != 0)
                                return false;
                }

                break;

        case AF_NETLINK:
                if (a->protocol != b->protocol)
                        return false;

                if (a->sockaddr.nl.nl_groups != b->sockaddr.nl.nl_groups)
                        return false;

                break;

        case AF_VSOCK:
                if (a->sockaddr.vm.svm_cid != b->sockaddr.vm.svm_cid)
                        return false;

                if (a->sockaddr.vm.svm_port != b->sockaddr.vm.svm_port)
                        return false;

                break;

        default:
                /* Cannot compare, so we assume the addresses are different */
                return false;
        }

        return true;
}

bool socket_address_is(const SocketAddress *a, const char *s, int type) {
        struct SocketAddress b;

        assert(a);
        assert(s);

        if (socket_address_parse(&b, s) < 0)
                return false;

        b.type = type;

        return socket_address_equal(a, &b);
}

bool socket_address_is_netlink(const SocketAddress *a, const char *s) {
        struct SocketAddress b;

        assert(a);
        assert(s);

        if (socket_address_parse_netlink(&b, s) < 0)
                return false;

        return socket_address_equal(a, &b);
}

const char* socket_address_get_path(const SocketAddress *a) {
        assert(a);

        if (socket_address_family(a) != AF_UNIX)
                return NULL;

        if (a->sockaddr.un.sun_path[0] == 0)
                return NULL;

        return a->sockaddr.un.sun_path;
}

bool socket_ipv6_is_supported(void) {
        if (access("/proc/net/if_inet6", F_OK) != 0)
                return false;

        return true;
}

bool socket_address_matches_fd(const SocketAddress *a, int fd) {
        SocketAddress b;
        socklen_t solen;

        assert(a);
        assert(fd >= 0);

        b.size = sizeof(b.sockaddr);
        if (getsockname(fd, &b.sockaddr.sa, &b.size) < 0)
                return false;

        if (b.sockaddr.sa.sa_family != a->sockaddr.sa.sa_family)
                return false;

        solen = sizeof(b.type);
        if (getsockopt(fd, SOL_SOCKET, SO_TYPE, &b.type, &solen) < 0)
                return false;

        if (b.type != a->type)
                return false;

        if (a->protocol != 0)  {
                solen = sizeof(b.protocol);
                if (getsockopt(fd, SOL_SOCKET, SO_PROTOCOL, &b.protocol, &solen) < 0)
                        return false;

                if (b.protocol != a->protocol)
                        return false;
        }

        return socket_address_equal(a, &b);
}

int sockaddr_port(const struct sockaddr *_sa, unsigned *port) {
        union sockaddr_union *sa = (union sockaddr_union*) _sa;

        assert(sa);

        switch (sa->sa.sa_family) {
        case AF_INET:
                *port = be16toh(sa->in.sin_port);
                return 0;

        case AF_INET6:
                *port = be16toh(sa->in6.sin6_port);
                return 0;

        case AF_VSOCK:
                *port = sa->vm.svm_port;
                return 0;

        default:
                return -EAFNOSUPPORT;
        }
}

int sockaddr_pretty(const struct sockaddr *_sa, socklen_t salen, bool translate_ipv6, bool include_port, char **ret) {
        union sockaddr_union *sa = (union sockaddr_union*) _sa;
        char *p;
        int r;

        assert(sa);
        assert(salen >= sizeof(sa->sa.sa_family));

        switch (sa->sa.sa_family) {

        case AF_INET: {
                uint32_t a;

                a = be32toh(sa->in.sin_addr.s_addr);

                if (include_port)
                        r = asprintf(&p,
                                     "%u.%u.%u.%u:%u",
                                     a >> 24, (a >> 16) & 0xFF, (a >> 8) & 0xFF, a & 0xFF,
                                     be16toh(sa->in.sin_port));
                else
                        r = asprintf(&p,
                                     "%u.%u.%u.%u",
                                     a >> 24, (a >> 16) & 0xFF, (a >> 8) & 0xFF, a & 0xFF);
                if (r < 0)
                        return -ENOMEM;
                break;
        }

        case AF_INET6: {
                static const unsigned char ipv4_prefix[] = {
                        0, 0, 0, 0, 0, 0, 0, 0, 0, 0, 0xFF, 0xFF
                };

                if (translate_ipv6 &&
                    memcmp(&sa->in6.sin6_addr, ipv4_prefix, sizeof(ipv4_prefix)) == 0) {
                        const uint8_t *a = sa->in6.sin6_addr.s6_addr+12;
                        if (include_port)
                                r = asprintf(&p,
                                             "%u.%u.%u.%u:%u",
                                             a[0], a[1], a[2], a[3],
                                             be16toh(sa->in6.sin6_port));
                        else
                                r = asprintf(&p,
                                             "%u.%u.%u.%u",
                                             a[0], a[1], a[2], a[3]);
                        if (r < 0)
                                return -ENOMEM;
                } else {
                        char a[INET6_ADDRSTRLEN];

                        inet_ntop(AF_INET6, &sa->in6.sin6_addr, a, sizeof(a));

                        if (include_port) {
                                r = asprintf(&p,
                                             "[%s]:%u",
                                             a,
                                             be16toh(sa->in6.sin6_port));
                                if (r < 0)
                                        return -ENOMEM;
                        } else {
                                p = strdup(a);
                                if (!p)
                                        return -ENOMEM;
                        }
                }

                break;
        }

        case AF_UNIX:
                if (salen <= offsetof(struct sockaddr_un, sun_path)) {
                        p = strdup("<unnamed>");
                        if (!p)
                                return -ENOMEM;

                } else if (sa->un.sun_path[0] == 0) {
                        /* abstract */

                        /* FIXME: We assume we can print the
                         * socket path here and that it hasn't
                         * more than one NUL byte. That is
                         * actually an invalid assumption */

                        p = new(char, sizeof(sa->un.sun_path)+1);
                        if (!p)
                                return -ENOMEM;

                        p[0] = '@';
                        memcpy(p+1, sa->un.sun_path+1, sizeof(sa->un.sun_path)-1);
                        p[sizeof(sa->un.sun_path)] = 0;

                } else {
                        p = strndup(sa->un.sun_path, sizeof(sa->un.sun_path));
                        if (!p)
                                return -ENOMEM;
                }

                break;

        case AF_VSOCK:
                if (include_port)
                        r = asprintf(&p,
                                     "vsock:%u:%u",
                                     sa->vm.svm_cid,
                                     sa->vm.svm_port);
                else
                        r = asprintf(&p, "vsock:%u", sa->vm.svm_cid);
                if (r < 0)
                        return -ENOMEM;
                break;

        default:
                return -EOPNOTSUPP;
        }


        *ret = p;
        return 0;
}

int getpeername_pretty(int fd, bool include_port, char **ret) {
        union sockaddr_union sa;
        socklen_t salen = sizeof(sa);
        int r;

        assert(fd >= 0);
        assert(ret);

        if (getpeername(fd, &sa.sa, &salen) < 0)
                return -errno;

        if (sa.sa.sa_family == AF_UNIX) {
                struct ucred ucred = {};

                /* UNIX connection sockets are anonymous, so let's use
                 * PID/UID as pretty credentials instead */

                r = getpeercred(fd, &ucred);
                if (r < 0)
                        return r;

                if (asprintf(ret, "PID "PID_FMT"/UID "UID_FMT, ucred.pid, ucred.uid) < 0)
                        return -ENOMEM;

                return 0;
        }

        /* For remote sockets we translate IPv6 addresses back to IPv4
         * if applicable, since that's nicer. */

        return sockaddr_pretty(&sa.sa, salen, true, include_port, ret);
}

int getsockname_pretty(int fd, char **ret) {
        union sockaddr_union sa;
        socklen_t salen = sizeof(sa);

        assert(fd >= 0);
        assert(ret);

        if (getsockname(fd, &sa.sa, &salen) < 0)
                return -errno;

        /* For local sockets we do not translate IPv6 addresses back
         * to IPv6 if applicable, since this is usually used for
         * listening sockets where the difference between IPv4 and
         * IPv6 matters. */

        return sockaddr_pretty(&sa.sa, salen, false, true, ret);
}

int socknameinfo_pretty(union sockaddr_union *sa, socklen_t salen, char **_ret) {
        int r;
        char host[NI_MAXHOST], *ret;

        assert(_ret);

        r = getnameinfo(&sa->sa, salen, host, sizeof(host), NULL, 0, IDN_FLAGS);
        if (r != 0) {
                int saved_errno = errno;

                r = sockaddr_pretty(&sa->sa, salen, true, true, &ret);
                if (r < 0)
                        return r;

                log_debug_errno(saved_errno, "getnameinfo(%s) failed: %m", ret);
        } else {
                ret = strdup(host);
                if (!ret)
                        return -ENOMEM;
        }

        *_ret = ret;
        return 0;
}

int getnameinfo_pretty(int fd, char **ret) {
        union sockaddr_union sa;
        socklen_t salen = sizeof(sa);

        assert(fd >= 0);
        assert(ret);

        if (getsockname(fd, &sa.sa, &salen) < 0)
                return -errno;

        return socknameinfo_pretty(&sa, salen, ret);
}

int socket_address_unlink(SocketAddress *a) {
        assert(a);

        if (socket_address_family(a) != AF_UNIX)
                return 0;

        if (a->sockaddr.un.sun_path[0] == 0)
                return 0;

        if (unlink(a->sockaddr.un.sun_path) < 0)
                return -errno;

        return 1;
}

static const char* const netlink_family_table[] = {
        [NETLINK_ROUTE] = "route",
        [NETLINK_FIREWALL] = "firewall",
        [NETLINK_INET_DIAG] = "inet-diag",
        [NETLINK_NFLOG] = "nflog",
        [NETLINK_XFRM] = "xfrm",
        [NETLINK_SELINUX] = "selinux",
        [NETLINK_ISCSI] = "iscsi",
        [NETLINK_AUDIT] = "audit",
        [NETLINK_FIB_LOOKUP] = "fib-lookup",
        [NETLINK_CONNECTOR] = "connector",
        [NETLINK_NETFILTER] = "netfilter",
        [NETLINK_IP6_FW] = "ip6-fw",
        [NETLINK_DNRTMSG] = "dnrtmsg",
        [NETLINK_KOBJECT_UEVENT] = "kobject-uevent",
        [NETLINK_GENERIC] = "generic",
        [NETLINK_SCSITRANSPORT] = "scsitransport",
        [NETLINK_ECRYPTFS] = "ecryptfs"
};

DEFINE_STRING_TABLE_LOOKUP_WITH_FALLBACK(netlink_family, int, INT_MAX);

static const char* const socket_address_bind_ipv6_only_table[_SOCKET_ADDRESS_BIND_IPV6_ONLY_MAX] = {
        [SOCKET_ADDRESS_DEFAULT] = "default",
        [SOCKET_ADDRESS_BOTH] = "both",
        [SOCKET_ADDRESS_IPV6_ONLY] = "ipv6-only"
};

DEFINE_STRING_TABLE_LOOKUP(socket_address_bind_ipv6_only, SocketAddressBindIPv6Only);

bool sockaddr_equal(const union sockaddr_union *a, const union sockaddr_union *b) {
        assert(a);
        assert(b);

        if (a->sa.sa_family != b->sa.sa_family)
                return false;

        if (a->sa.sa_family == AF_INET)
                return a->in.sin_addr.s_addr == b->in.sin_addr.s_addr;

        if (a->sa.sa_family == AF_INET6)
                return memcmp(&a->in6.sin6_addr, &b->in6.sin6_addr, sizeof(a->in6.sin6_addr)) == 0;

        if (a->sa.sa_family == AF_VSOCK)
                return a->vm.svm_cid == b->vm.svm_cid;

        return false;
}

int fd_inc_sndbuf(int fd, size_t n) {
        int r, value;
        socklen_t l = sizeof(value);

        r = getsockopt(fd, SOL_SOCKET, SO_SNDBUF, &value, &l);
        if (r >= 0 && l == sizeof(value) && (size_t) value >= n*2)
                return 0;

        /* If we have the privileges we will ignore the kernel limit. */

        value = (int) n;
        if (setsockopt(fd, SOL_SOCKET, SO_SNDBUFFORCE, &value, sizeof(value)) < 0)
                if (setsockopt(fd, SOL_SOCKET, SO_SNDBUF, &value, sizeof(value)) < 0)
                        return -errno;

        return 1;
}

int fd_inc_rcvbuf(int fd, size_t n) {
        int r, value;
        socklen_t l = sizeof(value);

        r = getsockopt(fd, SOL_SOCKET, SO_RCVBUF, &value, &l);
        if (r >= 0 && l == sizeof(value) && (size_t) value >= n*2)
                return 0;

        /* If we have the privileges we will ignore the kernel limit. */

        value = (int) n;
        if (setsockopt(fd, SOL_SOCKET, SO_RCVBUFFORCE, &value, sizeof(value)) < 0)
                if (setsockopt(fd, SOL_SOCKET, SO_RCVBUF, &value, sizeof(value)) < 0)
                        return -errno;
        return 1;
}

static const char* const ip_tos_table[] = {
        [IPTOS_LOWDELAY] = "low-delay",
        [IPTOS_THROUGHPUT] = "throughput",
        [IPTOS_RELIABILITY] = "reliability",
        [IPTOS_LOWCOST] = "low-cost",
};

DEFINE_STRING_TABLE_LOOKUP_WITH_FALLBACK(ip_tos, int, 0xff);

bool ifname_valid(const char *p) {
        bool numeric = true;

        /* Checks whether a network interface name is valid. This is inspired by dev_valid_name() in the kernel sources
         * but slightly stricter, as we only allow non-control, non-space ASCII characters in the interface name. We
         * also don't permit names that only container numbers, to avoid confusion with numeric interface indexes. */

        if (isempty(p))
                return false;

        if (strlen(p) >= IFNAMSIZ)
                return false;

        if (dot_or_dot_dot(p))
                return false;

        while (*p) {
                if ((unsigned char) *p >= 127U)
                        return false;

                if ((unsigned char) *p <= 32U)
                        return false;

                if (*p == ':' || *p == '/')
                        return false;

                numeric = numeric && (*p >= '0' && *p <= '9');
                p++;
        }

        if (numeric)
                return false;

        return true;
}

bool address_label_valid(const char *p) {

        if (isempty(p))
                return false;

        if (strlen(p) >= IFNAMSIZ)
                return false;

        while (*p) {
                if ((uint8_t) *p >= 127U)
                        return false;

                if ((uint8_t) *p <= 31U)
                        return false;
                p++;
        }

        return true;
}

int getpeercred(int fd, struct ucred *ucred) {
        socklen_t n = sizeof(struct ucred);
        struct ucred u;
        int r;

        assert(fd >= 0);
        assert(ucred);

        r = getsockopt(fd, SOL_SOCKET, SO_PEERCRED, &u, &n);
        if (r < 0)
                return -errno;

        if (n != sizeof(struct ucred))
                return -EIO;

        /* Check if the data is actually useful and not suppressed due
         * to namespacing issues */
        if (u.pid <= 0)
                return -ENODATA;
        if (u.uid == UID_INVALID)
                return -ENODATA;
        if (u.gid == GID_INVALID)
                return -ENODATA;

        *ucred = u;
        return 0;
}

int getpeersec(int fd, char **ret) {
        socklen_t n = 64;
        char *s;
        int r;

        assert(fd >= 0);
        assert(ret);

        s = new0(char, n);
        if (!s)
                return -ENOMEM;

        r = getsockopt(fd, SOL_SOCKET, SO_PEERSEC, s, &n);
        if (r < 0) {
                free(s);

                if (errno != ERANGE)
                        return -errno;

                s = new0(char, n);
                if (!s)
                        return -ENOMEM;

                r = getsockopt(fd, SOL_SOCKET, SO_PEERSEC, s, &n);
                if (r < 0) {
                        free(s);
                        return -errno;
                }
        }

        if (isempty(s)) {
                free(s);
                return -EOPNOTSUPP;
        }

        *ret = s;
        return 0;
}

int send_one_fd_sa(
                int transport_fd,
                int fd,
                const struct sockaddr *sa, socklen_t len,
                int flags) {

        union {
                struct cmsghdr cmsghdr;
                uint8_t buf[CMSG_SPACE(sizeof(int))];
        } control = {};
        struct msghdr mh = {
                .msg_name = (struct sockaddr*) sa,
                .msg_namelen = len,
                .msg_control = &control,
                .msg_controllen = sizeof(control),
        };
        struct cmsghdr *cmsg;

        assert(transport_fd >= 0);
        assert(fd >= 0);

        cmsg = CMSG_FIRSTHDR(&mh);
        cmsg->cmsg_level = SOL_SOCKET;
        cmsg->cmsg_type = SCM_RIGHTS;
        cmsg->cmsg_len = CMSG_LEN(sizeof(int));
        memcpy(CMSG_DATA(cmsg), &fd, sizeof(int));

        mh.msg_controllen = CMSG_SPACE(sizeof(int));
        if (sendmsg(transport_fd, &mh, MSG_NOSIGNAL | flags) < 0)
                return -errno;

        return 0;
}

int receive_one_fd(int transport_fd, int flags) {
        union {
                struct cmsghdr cmsghdr;
                uint8_t buf[CMSG_SPACE(sizeof(int))];
        } control = {};
        struct msghdr mh = {
                .msg_control = &control,
                .msg_controllen = sizeof(control),
        };
        struct cmsghdr *cmsg, *found = NULL;

        assert(transport_fd >= 0);

        /*
         * Receive a single FD via @transport_fd. We don't care for
         * the transport-type. We retrieve a single FD at most, so for
         * packet-based transports, the caller must ensure to send
         * only a single FD per packet.  This is best used in
         * combination with send_one_fd().
         */

        if (recvmsg(transport_fd, &mh, MSG_NOSIGNAL | MSG_CMSG_CLOEXEC | flags) < 0)
                return -errno;

        CMSG_FOREACH(cmsg, &mh) {
                if (cmsg->cmsg_level == SOL_SOCKET &&
                    cmsg->cmsg_type == SCM_RIGHTS &&
                    cmsg->cmsg_len == CMSG_LEN(sizeof(int))) {
                        assert(!found);
                        found = cmsg;
                        break;
                }
        }

        if (!found) {
                cmsg_close_all(&mh);
                return -EIO;
        }

        return *(int*) CMSG_DATA(found);
}
#endif /* NM_IGNORED */

ssize_t next_datagram_size_fd(int fd) {
        ssize_t l;
        int k;

        /* This is a bit like FIONREAD/SIOCINQ, however a bit more powerful. The difference being: recv(MSG_PEEK) will
         * actually cause the next datagram in the queue to be validated regarding checksums, which FIONREAD doesn't
         * do. This difference is actually of major importance as we need to be sure that the size returned here
         * actually matches what we will read with recvmsg() next, as otherwise we might end up allocating a buffer of
         * the wrong size. */

        l = recv(fd, NULL, 0, MSG_PEEK|MSG_TRUNC);
        if (l < 0) {
                if (errno == EOPNOTSUPP || errno == EFAULT)
                        goto fallback;

                return -errno;
        }
        if (l == 0)
                goto fallback;

        return l;

fallback:
        k = 0;

        /* Some sockets (AF_PACKET) do not support null-sized recv() with MSG_TRUNC set, let's fall back to FIONREAD
         * for them. Checksums don't matter for raw sockets anyway, hence this should be fine. */

        if (ioctl(fd, FIONREAD, &k) < 0)
                return -errno;

        return (ssize_t) k;
}

#if 0 /* NM_IGNORED */
int flush_accept(int fd) {

        struct pollfd pollfd = {
                .fd = fd,
                .events = POLLIN,
        };
        int r;


        /* Similar to flush_fd() but flushes all incoming connection by accepting them and immediately closing them. */

        for (;;) {
                int cfd;

                r = poll(&pollfd, 1, 0);
                if (r < 0) {
                        if (errno == EINTR)
                                continue;

                        return -errno;

                } else if (r == 0)
                        return 0;

                cfd = accept4(fd, NULL, NULL, SOCK_NONBLOCK|SOCK_CLOEXEC);
                if (cfd < 0) {
                        if (errno == EINTR)
                                continue;

                        if (errno == EAGAIN)
                                return 0;

                        return -errno;
                }

                close(cfd);
        }
}

struct cmsghdr* cmsg_find(struct msghdr *mh, int level, int type, socklen_t length) {
        struct cmsghdr *cmsg;

        assert(mh);

        CMSG_FOREACH(cmsg, mh)
                if (cmsg->cmsg_level == level &&
                    cmsg->cmsg_type == type &&
                    (length == (socklen_t) -1 || length == cmsg->cmsg_len))
                        return cmsg;

        return NULL;
}

int socket_ioctl_fd(void) {
        int fd;

        /* Create a socket to invoke the various network interface ioctl()s on. Traditionally only AF_INET was good for
         * that. Since kernel 4.6 AF_NETLINK works for this too. We first try to use AF_INET hence, but if that's not
         * available (for example, because it is made unavailable via SECCOMP or such), we'll fall back to the more
         * generic AF_NETLINK. */

        fd = socket(AF_INET, SOCK_DGRAM|SOCK_CLOEXEC, 0);
        if (fd < 0)
                fd = socket(AF_NETLINK, SOCK_RAW|SOCK_CLOEXEC, NETLINK_GENERIC);
        if (fd < 0)
                return -errno;

        return fd;
}
#endif /* NM_IGNORED */<|MERGE_RESOLUTION|>--- conflicted
+++ resolved
@@ -50,16 +50,13 @@
 #include "utf8.h"
 #include "util.h"
 
-<<<<<<< HEAD
 #if 0 /* NM_IGNORED */
-=======
 #ifdef ENABLE_IDN
 #  define IDN_FLAGS (NI_IDN|NI_IDN_USE_STD3_ASCII_RULES)
 #else
 #  define IDN_FLAGS 0
 #endif
 
->>>>>>> dc1bfde5
 int socket_address_parse(SocketAddress *a, const char *s) {
         char *e, *n;
         unsigned u;
