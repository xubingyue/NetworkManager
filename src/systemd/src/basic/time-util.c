--- conflicted
+++ resolved
@@ -1368,9 +1368,6 @@
 
         return DIV_ROUND_UP(u , USEC_PER_SEC / hz);
 }
-<<<<<<< HEAD
-#endif /* NM_IGNORED */
-=======
 
 usec_t usec_shift_clock(usec_t x, clockid_t from, clockid_t to) {
         usec_t a, b;
@@ -1390,4 +1387,4 @@
                 /* x lies in the past */
                 return usec_sub_unsigned(b, usec_sub_unsigned(a, x));
 }
->>>>>>> dc1bfde5
+#endif /* NM_IGNORED */