--- conflicted
+++ resolved
@@ -2885,9 +2885,6 @@
 
         return e->watchdog;
 }
-<<<<<<< HEAD
-#endif /* NM_IGNORED */
-=======
 
 _public_ int sd_event_get_iteration(sd_event *e, uint64_t *ret) {
         assert_return(e, -EINVAL);
@@ -2896,4 +2893,4 @@
         *ret = e->iteration;
         return 0;
 }
->>>>>>> 5507dd68
+#endif /* NM_IGNORED */