/* -*- Mode: C; tab-width: 4; indent-tabs-mode: t; c-basic-offset: 4 -*- */
/* NetworkManager -- Network link manager
 *
 * This program is free software; you can redistribute it and/or modify
 * it under the terms of the GNU General Public License as published by
 * the Free Software Foundation; either version 2 of the License, or
 * (at your option) any later version.
 *
 * This program is distributed in the hope that it will be useful,
 * but WITHOUT ANY WARRANTY; without even the implied warranty of
 * MERCHANTABILITY or FITNESS FOR A PARTICULAR PURPOSE.  See the
 * GNU General Public License for more details.
 *
 * You should have received a copy of the GNU General Public License along
 * with this program; if not, write to the Free Software Foundation, Inc.,
 * 51 Franklin Street, Fifth Floor, Boston, MA 02110-1301 USA.
 *
 * Copyright (C) 2007 - 2009 Novell, Inc.
 * Copyright (C) 2007 - 2010 Red Hat, Inc.
 */

#include <netinet/ether.h>
#include <string.h>
#include <dbus/dbus-glib-lowlevel.h>
#include <dbus/dbus-glib.h>

#include "nm-glib-compat.h"
#include "nm-manager.h"
#include "nm-logging.h"
#include "nm-dbus-manager.h"
#include "nm-vpn-manager.h"
#include "nm-modem-manager.h"
#include "nm-device-bt.h"
#include "nm-device-interface.h"
#include "nm-device-private.h"
#include "nm-device-ethernet.h"
#include "nm-device-wifi.h"
#include "nm-device-olpc-mesh.h"
<<<<<<< HEAD
#include "nm-wimax-device.h"
#include "NetworkManagerSystem.h"
=======
#include "nm-device-cdma.h"
#include "nm-device-gsm.h"
#include "nm-system.h"
>>>>>>> 87ac1bd5
#include "nm-properties-changed-signal.h"
#include "nm-setting-bluetooth.h"
#include "nm-setting-connection.h"
#include "nm-setting-wireless.h"
#include "nm-setting-vpn.h"
#include "nm-marshal.h"
#include "nm-dbus-glib-types.h"
#include "nm-udev-manager.h"
#include "nm-hostname-provider.h"
#include "nm-bluez-manager.h"
#include "nm-bluez-common.h"
#include "nm-sysconfig-settings.h"
#include "nm-secrets-provider-interface.h"
#include "nm-settings-interface.h"
#include "nm-settings-system-interface.h"

#define NM_AUTOIP_DBUS_SERVICE "org.freedesktop.nm_avahi_autoipd"
#define NM_AUTOIP_DBUS_IFACE   "org.freedesktop.nm_avahi_autoipd"

#define NM_MANAGER_STATE "state"
#define NM_MANAGER_WIRELESS_ENABLED "wireless-enabled"
#define NM_MANAGER_WIRELESS_HARDWARE_ENABLED "wireless-hardware-enabled"
#define NM_MANAGER_WWAN_ENABLED "wwan-enabled"
#define NM_MANAGER_WWAN_HARDWARE_ENABLED "wwan-hardware-enabled"
#define NM_MANAGER_WIMAX_ENABLED "wimax-enabled"
#define NM_MANAGER_WIMAX_HARDWARE_ENABLED "wimax-hardware-enabled"
#define NM_MANAGER_ACTIVE_CONNECTIONS "active-connections"

static gboolean impl_manager_get_devices (NMManager *manager, GPtrArray **devices, GError **err);
static void impl_manager_activate_connection (NMManager *manager,
								  const char *service_name,
								  const char *connection_path,
								  const char *device_path,
								  const char *specific_object_path,
								  DBusGMethodInvocation *context);

static gboolean impl_manager_deactivate_connection (NMManager *manager,
                                                    const char *connection_path,
                                                    GError **error);

static gboolean impl_manager_sleep (NMManager *manager, gboolean sleep, GError **err);

static gboolean impl_manager_set_logging (NMManager *manager,
                                          const char *level,
                                          const char *domains,
                                          GError **error);

/* Legacy 0.6 compatibility interface */

static gboolean impl_manager_legacy_sleep (NMManager *manager, GError **err);
static gboolean impl_manager_legacy_wake  (NMManager *manager, GError **err);
static gboolean impl_manager_legacy_state (NMManager *manager, guint32 *state, GError **err);

#include "nm-manager-glue.h"

static void user_destroy_connections (NMManager *manager);

static void connection_added_default_handler (NMManager *manager,
									 NMConnection *connection,
									 NMConnectionScope scope);

static void udev_device_added_cb (NMUdevManager *udev_mgr,
                                  GUdevDevice *device,
                                  NMDeviceCreatorFn creator_fn,
                                  gpointer user_data);

static void udev_device_removed_cb (NMUdevManager *udev_mgr,
                                    GUdevDevice *device,
                                    gpointer user_data);

static void bluez_manager_bdaddr_added_cb (NMBluezManager *bluez_mgr,
					   const char *bdaddr,
					   const char *name,
					   const char *object_path,
					   guint32 uuids,
					   NMManager *manager);

static void bluez_manager_bdaddr_removed_cb (NMBluezManager *bluez_mgr,
					     const char *bdaddr,
					     const char *object_path,
					     gpointer user_data);

static void bluez_manager_resync_devices (NMManager *self);

static void add_device (NMManager *self, NMDevice *device);

static void hostname_provider_init (NMHostnameProvider *provider_class);

static const char *internal_activate_device (NMManager *manager,
                                             NMDevice *device,
                                             NMConnection *connection,
                                             const char *specific_object,
                                             gboolean user_requested,
                                             gboolean assumed,
                                             GError **error);

static NMDevice *find_device_by_iface (NMManager *self, const gchar *iface);

static GSList * remove_one_device (NMManager *manager,
                                   GSList *list,
                                   NMDevice *device,
                                   gboolean quitting,
                                   gboolean force_unmanage);

static NMDevice *nm_manager_get_device_by_udi (NMManager *manager, const char *udi);

#define SSD_POKE_INTERVAL 120
#define ORIGDEV_TAG "originating-device"

typedef struct {
	DBusGMethodInvocation *context;
	NMConnectionScope scope;
	char *connection_path;
	char *specific_object_path;
	char *device_path;
	guint timeout_id;
} PendingConnectionInfo;

typedef struct {
	gboolean enabled;
	gboolean hw_enabled;
	RfKillType rtype;
	const char *desc;
	const char *key;
	const char *prop;
	const char *hw_prop;
	RfKillState (*other_enabled_func) (NMManager *);
} RadioState;

typedef struct {
	char *config_file;
	char *state_file;

	GSList *devices;
	NMState state;

	NMDBusManager *dbus_mgr;
	NMUdevManager *udev_mgr;
	NMBluezManager *bluez_mgr;

	GHashTable *user_connections;
	DBusGProxy *user_proxy;

	GHashTable *system_connections;
	NMSysconfigSettings *sys_settings;
	char *hostname;

	GSList *secrets_calls;

	PendingConnectionInfo *pending_connection_info;

	RadioState radio_states[RFKILL_TYPE_MAX];
	gboolean sleeping;

	NMVPNManager *vpn_manager;
	guint vpn_manager_id;

	NMModemManager *modem_manager;
	guint modem_added_id;
	guint modem_removed_id;

	DBusGProxy *aipd_proxy;

	gboolean disposed;
} NMManagerPrivate;

#define NM_MANAGER_GET_PRIVATE(o) (G_TYPE_INSTANCE_GET_PRIVATE ((o), NM_TYPE_MANAGER, NMManagerPrivate))

G_DEFINE_TYPE_EXTENDED (NMManager, nm_manager, G_TYPE_OBJECT, 0,
						G_IMPLEMENT_INTERFACE (NM_TYPE_HOSTNAME_PROVIDER,
											   hostname_provider_init))

enum {
	DEVICE_ADDED,
	DEVICE_REMOVED,
	STATE_CHANGED,
	STATE_CHANGE,  /* DEPRECATED */
	PROPERTIES_CHANGED,
	CONNECTIONS_ADDED,
	CONNECTION_ADDED,
	CONNECTION_UPDATED,
	CONNECTION_REMOVED,

	LAST_SIGNAL
};

static guint signals[LAST_SIGNAL] = { 0 };

enum {
	PROP_0,
	PROP_STATE,
	PROP_WIRELESS_ENABLED,
	PROP_WIRELESS_HARDWARE_ENABLED,
	PROP_WWAN_ENABLED,
	PROP_WWAN_HARDWARE_ENABLED,
	PROP_WIMAX_ENABLED,
	PROP_WIMAX_HARDWARE_ENABLED,
	PROP_ACTIVE_CONNECTIONS,

	/* Not exported */
	PROP_HOSTNAME,
	PROP_SLEEPING,

	LAST_PROP
};

typedef enum
{
	NM_MANAGER_ERROR_UNKNOWN_CONNECTION = 0,
	NM_MANAGER_ERROR_UNKNOWN_DEVICE,
	NM_MANAGER_ERROR_UNMANAGED_DEVICE,
	NM_MANAGER_ERROR_INVALID_SERVICE,
	NM_MANAGER_ERROR_SYSTEM_CONNECTION,
	NM_MANAGER_ERROR_PERMISSION_DENIED,
	NM_MANAGER_ERROR_CONNECTION_NOT_ACTIVE,
	NM_MANAGER_ERROR_ALREADY_ASLEEP_OR_AWAKE,
} NMManagerError;

#define NM_MANAGER_ERROR (nm_manager_error_quark ())
#define NM_TYPE_MANAGER_ERROR (nm_manager_error_get_type ()) 

static GQuark
nm_manager_error_quark (void)
{
	static GQuark quark = 0;
	if (!quark)
		quark = g_quark_from_static_string ("nm-manager-error");
	return quark;
}

/* This should really be standard. */
#define ENUM_ENTRY(NAME, DESC) { NAME, "" #NAME "", DESC }

static GType
nm_manager_error_get_type (void)
{
	static GType etype = 0;

	if (etype == 0) {
		static const GEnumValue values[] = {
			/* Connection was not provided by any known settings service. */
			ENUM_ENTRY (NM_MANAGER_ERROR_UNKNOWN_CONNECTION, "UnknownConnection"),
			/* Unknown device. */
			ENUM_ENTRY (NM_MANAGER_ERROR_UNKNOWN_DEVICE, "UnknownDevice"),
			/* Unmanaged device. */
			ENUM_ENTRY (NM_MANAGER_ERROR_UNMANAGED_DEVICE, "UnmanagedDevice"),
			/* Invalid settings service (not a recognized system or user
			 * settings service name)
			 */
			ENUM_ENTRY (NM_MANAGER_ERROR_INVALID_SERVICE, "InvalidService"),
			/* Connection was superceded by a system connection. */
			ENUM_ENTRY (NM_MANAGER_ERROR_SYSTEM_CONNECTION, "SystemConnection"),
			/* User does not have the permission to activate this connection. */
			ENUM_ENTRY (NM_MANAGER_ERROR_PERMISSION_DENIED, "PermissionDenied"),
			/* The connection was not active. */
			ENUM_ENTRY (NM_MANAGER_ERROR_CONNECTION_NOT_ACTIVE, "ConnectionNotActive"),
			/* The manager is already in the requested sleep state */
			ENUM_ENTRY (NM_MANAGER_ERROR_ALREADY_ASLEEP_OR_AWAKE, "AlreadyAsleepOrAwake"),
			{ 0, 0, 0 },
		};
		etype = g_enum_register_static ("NMManagerError", values);
	}
	return etype;
}

static void
vpn_manager_connection_deactivated_cb (NMVPNManager *manager,
                                       NMVPNConnection *vpn,
                                       NMVPNConnectionState state,
                                       NMVPNConnectionStateReason reason,
                                       gpointer user_data)
{
	g_object_notify (G_OBJECT (user_data), NM_MANAGER_ACTIVE_CONNECTIONS);
}

static void
modem_added (NMModemManager *modem_manager,
			 NMModem *modem,
			 const char *driver,
			 gpointer user_data)
{
	NMManager *self = NM_MANAGER (user_data);
	NMManagerPrivate *priv = NM_MANAGER_GET_PRIVATE (self);
	NMDevice *replace_device, *device = NULL;
	const char *ip_iface;
	GSList *iter;

	ip_iface = nm_modem_get_iface (modem);

	replace_device = find_device_by_iface (NM_MANAGER (user_data), ip_iface);
	if (replace_device) {
		priv->devices = remove_one_device (NM_MANAGER (user_data),
		                                   priv->devices,
		                                   replace_device,
		                                   FALSE,
		                                   TRUE);
	}

	/* Give Bluetooth DUN devices first chance to claim the modem */
	for (iter = priv->devices; iter; iter = g_slist_next (iter)) {
		if (NM_IS_DEVICE_BT (iter->data)) {
			if (nm_device_bt_modem_added (NM_DEVICE_BT (iter->data), modem, driver))
				return;
		}
	}

	/* If it was a Bluetooth modem and no bluetooth device claimed it, ignore
	 * it.  The rfcomm port (and thus the modem) gets created automatically
	 * by the Bluetooth code during the connection process.
	 */
	if (driver && !strcmp (driver, "bluetooth")) {
		nm_log_info (LOGD_MB, "ignoring modem '%s' (no associated Bluetooth device)", ip_iface);
		return;
	}

	/* Otherwise make a new top-level NMDevice for it */
	if (NM_IS_MODEM_GSM (modem))
		device = nm_device_gsm_new (NM_MODEM_GSM (modem), driver);
	else if (NM_IS_MODEM_CDMA (modem))
		device = nm_device_cdma_new (NM_MODEM_CDMA (modem), driver);
	else
		nm_log_info (LOGD_MB, "unhandled modem '%s'", ip_iface);

	if (device)
		add_device (self, device);
}

static void
nm_manager_update_state (NMManager *manager)
{
	NMManagerPrivate *priv;
	NMState new_state = NM_STATE_DISCONNECTED;

	g_return_if_fail (NM_IS_MANAGER (manager));

	priv = NM_MANAGER_GET_PRIVATE (manager);

	if (priv->sleeping) {
		new_state = NM_STATE_ASLEEP;
	} else {
		GSList *iter;

		for (iter = priv->devices; iter; iter = iter->next) {
			NMDevice *dev = NM_DEVICE (iter->data);

			if (nm_device_get_state (dev) == NM_DEVICE_STATE_ACTIVATED) {
				new_state = NM_STATE_CONNECTED;
				break;
			} else if (nm_device_is_activating (dev)) {
				new_state = NM_STATE_CONNECTING;
			}
		}
	}

	if (priv->state != new_state) {
		priv->state = new_state;
		g_object_notify (G_OBJECT (manager), NM_MANAGER_STATE);

		g_signal_emit (manager, signals[STATE_CHANGED], 0, priv->state);

		/* Emit StateChange too for backwards compatibility */
		g_signal_emit (manager, signals[STATE_CHANGE], 0, priv->state);
	}
}

static void
manager_device_state_changed (NMDevice *device,
                              NMDeviceState new_state,
                              NMDeviceState old_state,
                              NMDeviceStateReason reason,
                              gpointer user_data)
{
	NMManager *manager = NM_MANAGER (user_data);

	switch (new_state) {
	case NM_DEVICE_STATE_UNMANAGED:
	case NM_DEVICE_STATE_UNAVAILABLE:
	case NM_DEVICE_STATE_DISCONNECTED:
	case NM_DEVICE_STATE_PREPARE:
	case NM_DEVICE_STATE_FAILED:
		g_object_notify (G_OBJECT (manager), NM_MANAGER_ACTIVE_CONNECTIONS);
		break;
	default:
		break;
	}

	nm_manager_update_state (manager);
}

/* Removes a device from a device list; returns the start of the new device list */
static GSList *
remove_one_device (NMManager *manager,
                   GSList *list,
                   NMDevice *device,
                   gboolean quitting,
                   gboolean force_unmanage)
{
	NMManagerPrivate *priv = NM_MANAGER_GET_PRIVATE (manager);

	if (nm_device_get_managed (device)) {
		gboolean unmanage = !quitting;

		/* Don't unmanage active assume-connection-capable devices at shutdown */
		if (   nm_device_interface_can_assume_connection (NM_DEVICE_INTERFACE (device))
		    && nm_device_get_state (device) == NM_DEVICE_STATE_ACTIVATED)
			unmanage = FALSE;

		if (unmanage || force_unmanage)
			nm_device_set_managed (device, FALSE, NM_DEVICE_STATE_REASON_REMOVED);
	}

	g_signal_handlers_disconnect_by_func (device, manager_device_state_changed, manager);

	nm_sysconfig_settings_device_removed (priv->sys_settings, device);
	g_signal_emit (manager, signals[DEVICE_REMOVED], 0, device);
	g_object_unref (device);

	return g_slist_remove (list, device);
}

static void
modem_removed (NMModemManager *modem_manager,
			   NMModem *modem,
			   gpointer user_data)
{
	NMManager *self = NM_MANAGER (user_data);
	NMManagerPrivate *priv = NM_MANAGER_GET_PRIVATE (self);
	NMDevice *found;
	GSList *iter;

	/* Give Bluetooth DUN devices first chance to handle the modem removal */
	for (iter = priv->devices; iter; iter = g_slist_next (iter)) {
		if (NM_IS_DEVICE_BT (iter->data)) {
			if (nm_device_bt_modem_removed (NM_DEVICE_BT (iter->data), modem))
				return;
		}
	}

	/* Otherwise remove the standalone modem */
	found = nm_manager_get_device_by_udi (self, nm_modem_get_path (modem));
	if (found)
		priv->devices = remove_one_device (self, priv->devices, found, FALSE, TRUE);
}

static void
aipd_handle_event (DBusGProxy *proxy,
                   const char *event,
                   const char *iface,
                   const char *address,
                   gpointer user_data)
{
	NMManager *manager = NM_MANAGER (user_data);
	NMManagerPrivate *priv = NM_MANAGER_GET_PRIVATE (manager);
	GSList *iter;
	gboolean handled = FALSE;

	if (!event || !iface) {
		nm_log_warn (LOGD_AUTOIP4, "incomplete message received from avahi-autoipd");
		return;
	}

	if (   (strcmp (event, "BIND") != 0)
	    && (strcmp (event, "CONFLICT") != 0)
	    && (strcmp (event, "UNBIND") != 0)
	    && (strcmp (event, "STOP") != 0)) {
		nm_log_warn (LOGD_AUTOIP4, "unknown event '%s' received from avahi-autoipd", event);
		return;
	}

	for (iter = priv->devices; iter; iter = g_slist_next (iter)) {
		NMDevice *candidate = NM_DEVICE (iter->data);

		if (!strcmp (nm_device_get_iface (candidate), iface)) {
			nm_device_handle_autoip4_event (candidate, event, address);
			handled = TRUE;
			break;
		}
	}

	if (!handled)
		nm_log_warn (LOGD_AUTOIP4, "(%s): unhandled avahi-autoipd event", iface);
}

static const char *
hostname_provider_get_hostname (NMHostnameProvider *provider)
{
	return NM_MANAGER_GET_PRIVATE (provider)->hostname;
}

static void
hostname_provider_init (NMHostnameProvider *provider_class)
{
	provider_class->get_hostname = hostname_provider_get_hostname;
}

NMState
nm_manager_get_state (NMManager *manager)
{
	g_return_val_if_fail (NM_IS_MANAGER (manager), NM_STATE_UNKNOWN);

	return NM_MANAGER_GET_PRIVATE (manager)->state;
}

static void
emit_removed (gpointer key, gpointer value, gpointer user_data)
{
	NMManager *manager = NM_MANAGER (user_data);
	NMConnection *connection = NM_CONNECTION (value);

	g_signal_emit (manager, signals[CONNECTION_REMOVED], 0,
	               connection,
	               nm_connection_get_scope (connection));
}

static void
pending_connection_info_destroy (PendingConnectionInfo *info)
{
	if (!info)
		return;

	if (info->timeout_id)
		g_source_remove (info->timeout_id);

	g_free (info->connection_path);
	g_free (info->specific_object_path);
	g_free (info->device_path);

	g_slice_free (PendingConnectionInfo, info);
}

static GPtrArray *
get_active_connections (NMManager *manager, NMConnection *filter)
{
	NMManagerPrivate *priv = NM_MANAGER_GET_PRIVATE (manager);
	NMVPNManager *vpn_manager;
	GPtrArray *active;
	GSList *iter;

 	active = g_ptr_array_sized_new (3);

	/* Add active device connections */
	for (iter = priv->devices; iter; iter = g_slist_next (iter)) {
		NMActRequest *req;
		const char *path;

		req = nm_device_get_act_request (NM_DEVICE (iter->data));
		if (!req)
			continue;

		if (!filter || (nm_act_request_get_connection (req) == filter)) {
			path = nm_act_request_get_active_connection_path (req);
			g_ptr_array_add (active, g_strdup (path));
		}
	}

	/* Add active VPN connections */
	vpn_manager = nm_vpn_manager_get ();
	nm_vpn_manager_add_active_connections (vpn_manager, filter, active);
	g_object_unref (vpn_manager);

	return active;
}

static void
remove_connection (NMManager *manager,
                   NMConnection *connection,
                   GHashTable *hash)
{
	/* Destroys the connection, then associated DBusGProxy due to the
	 * weak reference notify function placed on the connection when it
	 * was created.
	 */
	g_object_ref (connection);
	g_hash_table_remove (hash, nm_connection_get_path (connection));
	g_signal_emit (manager, signals[CONNECTION_REMOVED], 0,
	               connection,
	               nm_connection_get_scope (connection));
	g_object_unref (connection);

	bluez_manager_resync_devices (manager);
}

/*******************************************************************/
/* User settings stuff via D-Bus                                   */
/*******************************************************************/

static void
user_destroy_connections (NMManager *manager)
{
	NMManagerPrivate *priv = NM_MANAGER_GET_PRIVATE (manager);

	if (priv->user_connections) {
		g_hash_table_foreach (priv->user_connections, emit_removed, manager);
		g_hash_table_remove_all (priv->user_connections);
	}

	if (priv->user_proxy) {
		g_object_unref (priv->user_proxy);
		priv->user_proxy = NULL;
	}
}

typedef struct GetSettingsInfo {
	NMManager *manager;
	NMConnection *connection;
	DBusGProxy *proxy;
	DBusGProxyCall *call;
	GSList **calls;
} GetSettingsInfo;

static void
free_get_settings_info (gpointer data)
{
	GetSettingsInfo *info = (GetSettingsInfo *) data;

	/* If this was the last pending call for a batch of GetSettings calls,
	 * send out the connections-added signal.
	 */
	if (info->calls) {
		*(info->calls) = g_slist_remove (*(info->calls), info->call);
		if (g_slist_length (*(info->calls)) == 0) {
			g_slist_free (*(info->calls));
			g_slice_free (GSList, (gpointer) info->calls);
			g_signal_emit (info->manager, signals[CONNECTIONS_ADDED], 0, NM_CONNECTION_SCOPE_USER);

			/* Update the Bluetooth connections for all the new connections */
			bluez_manager_resync_devices (info->manager);
		}
	}

	if (info->manager) {
		g_object_unref (info->manager);
		info->manager = NULL;
	}
	if (info->connection) {
		g_object_unref (info->connection);
		info->connection = NULL;
	}
	if (info->proxy) {
		g_object_unref (info->proxy);
		info->proxy = NULL;
	}

	g_slice_free (GetSettingsInfo, data);	
}

static void
user_connection_get_settings_cb  (DBusGProxy *proxy,
                                  DBusGProxyCall *call_id,
                                  gpointer user_data)
{
	GetSettingsInfo *info = (GetSettingsInfo *) user_data;
	GError *err = NULL;
	GHashTable *settings = NULL;
	NMConnection *connection;
	NMManager *manager;

	g_return_if_fail (info != NULL);

	if (!dbus_g_proxy_end_call (proxy, call_id, &err,
	                            DBUS_TYPE_G_MAP_OF_MAP_OF_VARIANT, &settings,
	                            G_TYPE_INVALID)) {
		nm_log_info (LOGD_USER_SET, "couldn't retrieve connection settings: %s.",
		             err && err->message ? err->message : "(unknown)");
		g_error_free (err);
		goto out;
	}

	manager = info->manager;
	connection = info->connection;
 	if (connection == NULL) {
		const char *path = dbus_g_proxy_get_path (proxy);
		NMManagerPrivate *priv;
		GError *error = NULL;
		NMConnection *existing = NULL;

		connection = nm_connection_new_from_hash (settings, &error);
		if (connection == NULL) {
			nm_log_warn (LOGD_USER_SET, "invalid connection: '%s' / '%s' invalid: %d",
			             g_type_name (nm_connection_lookup_setting_type_by_quark (error->domain)),
			             error->message, error->code);
			g_error_free (error);
			goto out;
		}

		nm_connection_set_path (connection, path);
		nm_connection_set_scope (connection, NM_CONNECTION_SCOPE_USER);

		/* Add the new connection to the internal hashes only if the same
		 * connection isn't already there.
		 */
		priv = NM_MANAGER_GET_PRIVATE (manager);

		existing = g_hash_table_lookup (priv->user_connections, path);
		if (!existing || !nm_connection_compare (existing, connection, NM_SETTING_COMPARE_FLAG_EXACT)) {
			g_hash_table_insert (priv->user_connections,
			                     g_strdup (path),
			                     connection);
			existing = NULL;

			/* Attach the D-Bus proxy representing the remote NMConnection
			 * to the local NMConnection object to ensure it stays alive to
			 * continue delivering signals.  It'll be destroyed once the
			 * NMConnection is destroyed.
			 */
			g_object_set_data_full (G_OBJECT (connection),
			                        "proxy",
			                        g_object_ref (info->proxy),
									g_object_unref);
		} else
			g_object_unref (connection);

		/* If the connection-added signal is supposed to be batched, don't
		 * emit the single connection-added here.  Also, don't emit the signal
		 * if the connection wasn't actually added to the system or user hashes.
		 */
		if (!info->calls && !existing) {
			g_signal_emit (manager, signals[CONNECTION_ADDED], 0, connection, NM_CONNECTION_SCOPE_USER);
			/* Update the Bluetooth connections for that single new connection */
			bluez_manager_resync_devices (manager);
		}
	} else {
		// FIXME: merge settings? or just replace?
		nm_log_dbg (LOGD_USER_SET, "implement merge settings");
	}

out:
	if (settings)
		g_hash_table_destroy (settings);

	return;
}

static void
user_connection_removed_cb (DBusGProxy *proxy, gpointer user_data)
{
	NMManager *manager = NM_MANAGER (user_data);
	NMManagerPrivate *priv = NM_MANAGER_GET_PRIVATE (manager);
	NMConnection *connection = NULL;
	const char *path;

	path = dbus_g_proxy_get_path (proxy);
	if (path) {
		connection = g_hash_table_lookup (priv->user_connections, path);
		if (connection)
			remove_connection (manager, connection, priv->user_connections);
	}
}

static void
user_connection_updated_cb (DBusGProxy *proxy,
                            GHashTable *settings,
                            gpointer user_data)
{
	NMManager *manager = NM_MANAGER (user_data);
	NMManagerPrivate *priv = NM_MANAGER_GET_PRIVATE (manager);
	NMConnection *new_connection;
	NMConnection *old_connection = NULL;
	gboolean valid = FALSE;
	GError *error = NULL;
	const char *path;

	path = dbus_g_proxy_get_path (proxy);
	if (path)
		old_connection = g_hash_table_lookup (priv->user_connections, path);

	g_return_if_fail (old_connection != NULL);

	new_connection = nm_connection_new_from_hash (settings, &error);
	if (!new_connection) {
		/* New connection invalid, remove existing connection */
		nm_log_warn (LOGD_USER_SET, "invalid connection: '%s' / '%s' invalid: %d",
		             g_type_name (nm_connection_lookup_setting_type_by_quark (error->domain)),
		             error->message, error->code);
		g_error_free (error);
		remove_connection (manager, old_connection, priv->user_connections);
		return;
	}
	g_object_unref (new_connection);

	valid = nm_connection_replace_settings (old_connection, settings, NULL);
	if (valid) {
		g_signal_emit (manager, signals[CONNECTION_UPDATED], 0,
		               old_connection,
		               nm_connection_get_scope (old_connection));

		bluez_manager_resync_devices (manager);
	} else {
		remove_connection (manager, old_connection, priv->user_connections);
	}
}

static void
user_internal_new_connection_cb (DBusGProxy *proxy,
                                 const char *path,
                                 NMManager *manager,
                                 GSList **calls)
{
	struct GetSettingsInfo *info;
	DBusGProxy *con_proxy;
	DBusGConnection *g_connection;
	DBusGProxyCall *call;
	NMManagerPrivate *priv = NM_MANAGER_GET_PRIVATE (manager);

	g_connection = nm_dbus_manager_get_connection (priv->dbus_mgr);
	con_proxy = dbus_g_proxy_new_for_name (g_connection,
	                                       dbus_g_proxy_get_bus_name (proxy),
	                                       path,
	                                       NM_DBUS_IFACE_SETTINGS_CONNECTION);
	if (!con_proxy) {
		nm_log_err (LOGD_USER_SET, "could not init user connection proxy");
		return;
	}

	dbus_g_proxy_add_signal (con_proxy, "Updated",
	                         DBUS_TYPE_G_MAP_OF_MAP_OF_VARIANT,
	                         G_TYPE_INVALID);
	dbus_g_proxy_connect_signal (con_proxy, "Updated",
	                             G_CALLBACK (user_connection_updated_cb),
	                             manager,
	                             NULL);

	dbus_g_proxy_add_signal (con_proxy, "Removed", G_TYPE_INVALID, G_TYPE_INVALID);
	dbus_g_proxy_connect_signal (con_proxy, "Removed",
	                             G_CALLBACK (user_connection_removed_cb),
	                             manager,
	                             NULL);

	info = g_slice_new0 (GetSettingsInfo);
	info->manager = g_object_ref (manager);
	info->calls = calls;
	call = dbus_g_proxy_begin_call (con_proxy, "GetSettings",
	                                user_connection_get_settings_cb,
	                                info,
	                                free_get_settings_info,
	                                G_TYPE_INVALID);
	info->call = call;
	info->proxy = con_proxy;
	if (info->calls)
		*(info->calls) = g_slist_prepend (*(info->calls), call);
}

static void
user_list_connections_cb  (DBusGProxy *proxy,
                           DBusGProxyCall *call_id,
                           gpointer user_data)
{
	NMManager *manager = NM_MANAGER (user_data);
	GError *err = NULL;
	GPtrArray *ops;
	GSList **calls = NULL;
	int i;

	if (!dbus_g_proxy_end_call (proxy, call_id, &err,
	                            DBUS_TYPE_G_ARRAY_OF_OBJECT_PATH, &ops,
	                            G_TYPE_INVALID)) {
		nm_log_warn (LOGD_USER_SET, "couldn't retrieve connections: %s",
		             err && err->message ? err->message : "(unknown)");
		g_error_free (err);
		goto out;
	}

	/* Keep track of all calls made here; don't want to emit connection-added for
	 * each one, but emit connections-added when they are all done.
	 */
	calls = g_slice_new0 (GSList *);

	for (i = 0; i < ops->len; i++) {
		char *op = g_ptr_array_index (ops, i);

		user_internal_new_connection_cb (proxy, op, manager, calls);
		g_free (op);
	}

	g_ptr_array_free (ops, TRUE);

out:
	return;
}

static void
user_new_connection_cb (DBusGProxy *proxy, const char *path, gpointer user_data)
{
	user_internal_new_connection_cb (proxy, path, NM_MANAGER (user_data), NULL);
}

static void
user_query_connections (NMManager *manager)
{
	NMManagerPrivate *priv;
	DBusGProxyCall *call;
	DBusGConnection *g_connection;

	g_return_if_fail (NM_IS_MANAGER (manager));

	priv = NM_MANAGER_GET_PRIVATE (manager);
	if (!priv->user_proxy) {
		g_connection = nm_dbus_manager_get_connection (priv->dbus_mgr);
		priv->user_proxy = dbus_g_proxy_new_for_name (g_connection,
		                                              NM_DBUS_SERVICE_USER_SETTINGS,
		                                              NM_DBUS_PATH_SETTINGS,
		                                              NM_DBUS_IFACE_SETTINGS);
		if (!priv->user_proxy) {
			nm_log_err (LOGD_USER_SET, "could not init user settings proxy");
			return;
		}

		dbus_g_proxy_add_signal (priv->user_proxy,
		                         "NewConnection",
		                         DBUS_TYPE_G_OBJECT_PATH,
		                         G_TYPE_INVALID);

		dbus_g_proxy_connect_signal (priv->user_proxy, "NewConnection",
		                             G_CALLBACK (user_new_connection_cb),
		                             manager,
		                             NULL);
	}

	/* grab connections */
	call = dbus_g_proxy_begin_call (priv->user_proxy, "ListConnections",
	                                user_list_connections_cb,
	                                manager,
	                                NULL,
	                                G_TYPE_INVALID);
}

/*******************************************************************/
/* System settings stuff via NMSysconfigSettings                   */
/*******************************************************************/

static void
system_connection_updated_cb (NMSettingsConnectionInterface *connection,
                              gpointer unused,
                              NMManager *manager)
{
	NMManagerPrivate *priv = NM_MANAGER_GET_PRIVATE (manager);
	const char *path;
	NMSettingsConnectionInterface *existing;
	GError *error = NULL;

	path = nm_connection_get_path (NM_CONNECTION (connection));

	existing = g_hash_table_lookup (priv->system_connections, path);
	if (!existing)
		return;
	if (existing != connection) {
		nm_log_warn (LOGD_SYS_SET, "existing connection didn't matched updated.");
		return;
	}

	if (!nm_connection_verify (NM_CONNECTION (existing), &error)) {
		/* Updated connection invalid, remove existing connection */
		nm_log_warn (LOGD_SYS_SET, "invalid connection: '%s' / '%s' invalid: %d",
		             g_type_name (nm_connection_lookup_setting_type_by_quark (error->domain)),
		             error->message, error->code);
		g_error_free (error);
		remove_connection (manager, NM_CONNECTION (existing), priv->system_connections);
		return;
	}

	g_signal_emit (manager, signals[CONNECTION_UPDATED], 0,
	               existing, NM_CONNECTION_SCOPE_SYSTEM);

	bluez_manager_resync_devices (manager);
}

static void
system_connection_removed_cb (NMSettingsConnectionInterface *connection,
                              NMManager *manager)
{
	NMManagerPrivate *priv = NM_MANAGER_GET_PRIVATE (manager);
	const char *path;

	path = nm_connection_get_path (NM_CONNECTION (connection));

	connection = g_hash_table_lookup (priv->system_connections, path);
	if (connection)
		remove_connection (manager, NM_CONNECTION (connection), priv->system_connections);
}

static void
system_internal_new_connection (NMManager *manager,
                                NMSettingsConnectionInterface *connection)
{
	NMManagerPrivate *priv = NM_MANAGER_GET_PRIVATE (manager);
	const char *path;

	g_return_if_fail (connection != NULL);

	g_signal_connect (connection, NM_SETTINGS_CONNECTION_INTERFACE_UPDATED,
	                  G_CALLBACK (system_connection_updated_cb), manager);
	g_signal_connect (connection, NM_SETTINGS_CONNECTION_INTERFACE_REMOVED,
	                  G_CALLBACK (system_connection_removed_cb), manager);

	path = nm_connection_get_path (NM_CONNECTION (connection));
	g_hash_table_insert (priv->system_connections, g_strdup (path),
	                     g_object_ref (connection));
}

static void
system_new_connection_cb (NMSysconfigSettings *settings,
                          NMSettingsConnectionInterface *connection,
                          NMManager *manager)
{
	system_internal_new_connection (manager, connection);
}

static void
system_query_connections (NMManager *manager)
{
	NMManagerPrivate *priv = NM_MANAGER_GET_PRIVATE (manager);
	GSList *system_connections, *iter;

	system_connections = nm_settings_interface_list_connections (NM_SETTINGS_INTERFACE (priv->sys_settings));
	for (iter = system_connections; iter; iter = g_slist_next (iter))
		system_internal_new_connection (manager, NM_SETTINGS_CONNECTION_INTERFACE (iter->data));
	g_slist_free (system_connections);
}

static void
system_unmanaged_devices_changed_cb (NMSysconfigSettings *sys_settings,
                                     GParamSpec *pspec,
                                     gpointer user_data)
{
	NMManager *manager = NM_MANAGER (user_data);
	NMManagerPrivate *priv = NM_MANAGER_GET_PRIVATE (manager);
	const GSList *unmanaged_specs, *iter;

	unmanaged_specs = nm_sysconfig_settings_get_unmanaged_specs (sys_settings);
	for (iter = priv->devices; iter; iter = g_slist_next (iter)) {
		NMDevice *device = NM_DEVICE (iter->data);
		gboolean managed;

		managed = !nm_device_interface_spec_match_list (NM_DEVICE_INTERFACE (device), unmanaged_specs);
		nm_device_set_managed (device,
		                       managed,
		                       managed ? NM_DEVICE_STATE_REASON_NOW_MANAGED :
		                                   NM_DEVICE_STATE_REASON_NOW_UNMANAGED);
	}
}

static void
system_hostname_changed_cb (NMSysconfigSettings *sys_settings,
                            GParamSpec *pspec,
                            gpointer user_data)
{
	NMManager *manager = NM_MANAGER (user_data);
	NMManagerPrivate *priv = NM_MANAGER_GET_PRIVATE (manager);
	char *hostname;

	hostname = nm_sysconfig_settings_get_hostname (sys_settings);

	if (!hostname && !priv->hostname)
		return;

	if (hostname && priv->hostname && !strcmp (hostname, priv->hostname))
		return;

	g_free (priv->hostname);
	priv->hostname = (hostname && strlen (hostname)) ? g_strdup (hostname) : NULL;
	g_object_notify (G_OBJECT (manager), NM_MANAGER_HOSTNAME);

	g_free (hostname);
}

/*******************************************************************/
/* General NMManager stuff                                         */
/*******************************************************************/

static NMDevice *
nm_manager_get_device_by_udi (NMManager *manager, const char *udi)
{
	GSList *iter;

	for (iter = NM_MANAGER_GET_PRIVATE (manager)->devices; iter; iter = iter->next) {
		if (!strcmp (nm_device_get_udi (NM_DEVICE (iter->data)), udi))
			return NM_DEVICE (iter->data);
	}
	return NULL;
}

static NMDevice *
nm_manager_get_device_by_path (NMManager *manager, const char *path)
{
	GSList *iter;

	for (iter = NM_MANAGER_GET_PRIVATE (manager)->devices; iter; iter = iter->next) {
		if (!strcmp (nm_device_get_path (NM_DEVICE (iter->data)), path))
			return NM_DEVICE (iter->data);
	}
	return NULL;
}

static void
nm_manager_name_owner_changed (NMDBusManager *mgr,
                               const char *name,
                               const char *old,
                               const char *new,
                               gpointer user_data)
{
	NMManager *manager = NM_MANAGER (user_data);
	gboolean old_owner_good = (old && (strlen (old) > 0));
	gboolean new_owner_good = (new && (strlen (new) > 0));

	if (strcmp (name, NM_DBUS_SERVICE_USER_SETTINGS) == 0) {
		if (!old_owner_good && new_owner_good) {
			/* User Settings service appeared, update stuff */
			user_query_connections (manager);
		} else {
			/* User Settings service disappeared, throw them away (?) */
			user_destroy_connections (manager);
			bluez_manager_resync_devices (manager);
		}
	}
}

/* Store value into key-file; supported types: boolean, int, string */
static gboolean
write_value_to_state_file (const char *filename,
                           const char *group,
                           const char *key,
                           GType value_type,
                           gpointer value,
                           GError **error)
{
	GKeyFile *key_file;
	char *data;
	gsize len = 0;
	gboolean ret = FALSE;

	g_return_val_if_fail (filename != NULL, FALSE);
	g_return_val_if_fail (group != NULL, FALSE);
	g_return_val_if_fail (key != NULL, FALSE);
	g_return_val_if_fail (value_type == G_TYPE_BOOLEAN ||
	                      value_type == G_TYPE_INT ||
	                      value_type == G_TYPE_STRING,
	                      FALSE);

	key_file = g_key_file_new ();
	if (!key_file)
		return FALSE;

	g_key_file_set_list_separator (key_file, ',');
	g_key_file_load_from_file (key_file, filename, G_KEY_FILE_KEEP_COMMENTS, NULL);
	switch (value_type) {
	case G_TYPE_BOOLEAN:
		g_key_file_set_boolean (key_file, group, key, *((gboolean *) value));
		break;
	case G_TYPE_INT:
		g_key_file_set_integer (key_file, group, key, *((gint *) value));
		break;
	case G_TYPE_STRING:
		g_key_file_set_string (key_file, group, key, *((const gchar **) value));
		break;
	}

	data = g_key_file_to_data (key_file, &len, NULL);
	if (data) {
		ret = g_file_set_contents (filename, data, len, error);
		g_free (data);
	}
	g_key_file_free (key_file);

	return ret;
}

static void
manager_set_radio_enabled (NMManager *manager,
                           RadioState *rstate,
                           gboolean enabled)
{
	NMManagerPrivate *priv = NM_MANAGER_GET_PRIVATE (manager);
	GSList *iter;
	GError *error = NULL;

	/* Do nothing for radio types not yet implemented */
	if (!rstate->prop)
		return;

	if (rstate->enabled == enabled)
		return;

	/* Can't set wireless enabled if it's disabled in hardware */
	if (!rstate->hw_enabled && enabled)
		return;

	rstate->enabled = enabled;

	g_object_notify (G_OBJECT (manager), rstate->prop);

	/* Update enabled key in state file */
	if (priv->state_file) {
		if (!write_value_to_state_file (priv->state_file,
		                                "main", rstate->key,
		                                G_TYPE_BOOLEAN, (gpointer) &enabled,
		                                &error)) {
			nm_log_warn (LOGD_CORE, "writing to state file %s failed: (%d) %s.",
			             priv->state_file,
			             error ? error->code : -1,
			             (error && error->message) ? error->message : "unknown");
		}
	}

	/* Don't touch devices if asleep/networking disabled */
	if (priv->sleeping)
		return;

	/* enable/disable wireless devices as required */
	for (iter = priv->devices; iter; iter = iter->next) {
		RfKillType devtype = RFKILL_TYPE_UNKNOWN;

		g_object_get (G_OBJECT (iter->data), NM_DEVICE_INTERFACE_RFKILL_TYPE, &devtype, NULL);
		if (devtype == rstate->rtype) {
			nm_log_dbg (LOGD_RFKILL, "(%s): setting radio %s",
			            nm_device_get_iface (NM_DEVICE (iter->data)),
			            enabled ? "enabled" : "disabled");
			nm_device_interface_set_enabled (NM_DEVICE_INTERFACE (iter->data), enabled);
		}
	}
}

static void
manager_hidden_ap_found (NMDeviceInterface *device,
                         NMAccessPoint *ap,
                         gpointer user_data)
{
	NMManager *manager = NM_MANAGER (user_data);
	const struct ether_addr *ap_addr;
	const GByteArray *ap_ssid;
	GSList *iter;
	GSList *connections;
	gboolean done = FALSE;

	ap_ssid = nm_ap_get_ssid (ap);
	if (ap_ssid && ap_ssid->len)
		return;

	ap_addr = nm_ap_get_address (ap);
	g_assert (ap_addr);

	/* Look for this AP's BSSID in the seen-bssids list of a connection,
	 * and if a match is found, copy over the SSID */
	connections = nm_manager_get_connections (manager, NM_CONNECTION_SCOPE_SYSTEM);
	connections = g_slist_concat (connections,  nm_manager_get_connections (manager, NM_CONNECTION_SCOPE_USER));

	for (iter = connections; iter && !done; iter = g_slist_next (iter)) {
		NMConnection *connection = NM_CONNECTION (iter->data);
		NMSettingWireless *s_wireless;
		const GByteArray *ssid;
		guint32 num_bssids;
		guint32 i;

		s_wireless = (NMSettingWireless *) nm_connection_get_setting (connection, NM_TYPE_SETTING_WIRELESS);
		if (!s_wireless)
			goto next;

		num_bssids = nm_setting_wireless_get_num_seen_bssids (s_wireless);
		if (num_bssids < 1)
			goto next;

		ssid = nm_setting_wireless_get_ssid (s_wireless);
		g_assert (ssid);

		for (i = 0; i < num_bssids; i++) {
			const char *seen_bssid = nm_setting_wireless_get_seen_bssid (s_wireless, i);
			struct ether_addr seen_addr;

			if (!ether_aton_r (seen_bssid, &seen_addr))
				continue;

			if (memcmp (ap_addr, &seen_addr, sizeof (struct ether_addr)))
				continue;

			/* Copy the SSID from the connection to the AP */
			nm_ap_set_ssid (ap, ssid);
			done = TRUE;
		}

next:
		g_object_unref (connection);
	}
	g_slist_free (connections);
}

static RfKillState
nm_manager_get_ipw_rfkill_state (NMManager *self)
{
	NMManagerPrivate *priv = NM_MANAGER_GET_PRIVATE (self);
	GSList *iter;
	RfKillState ipw_state = RFKILL_UNBLOCKED;

	for (iter = priv->devices; iter; iter = g_slist_next (iter)) {
		NMDevice *candidate = NM_DEVICE (iter->data);
		RfKillState candidate_state;

		if (NM_IS_DEVICE_WIFI (candidate)) {
			candidate_state = nm_device_wifi_get_ipw_rfkill_state (NM_DEVICE_WIFI (candidate));

			if (candidate_state > ipw_state)
				ipw_state = candidate_state;
		}
	}

	return ipw_state;
}

static RfKillState
nm_manager_get_modem_enabled_state (NMManager *self)
{
	NMManagerPrivate *priv = NM_MANAGER_GET_PRIVATE (self);
	GSList *iter;
	RfKillState wwan_state = RFKILL_UNBLOCKED;

	for (iter = priv->devices; iter; iter = g_slist_next (iter)) {
		NMDevice *candidate = NM_DEVICE (iter->data);
		RfKillState candidate_state = RFKILL_UNBLOCKED;
		RfKillType devtype = RFKILL_TYPE_UNKNOWN;

		g_object_get (G_OBJECT (candidate), NM_DEVICE_INTERFACE_RFKILL_TYPE, &devtype, NULL);
		if (devtype == RFKILL_TYPE_WWAN) {
			if (!nm_device_interface_get_enabled (NM_DEVICE_INTERFACE (candidate)))
				candidate_state = RFKILL_SOFT_BLOCKED;

			if (candidate_state > wwan_state)
				wwan_state = candidate_state;
		}
	}

	return wwan_state;
}

<<<<<<< HEAD
static gboolean
rfkill_wlan_filter (GObject *object)
{
	return NM_IS_DEVICE_WIFI (object);
}

static gboolean
rfkill_wwan_filter (GObject *object)
{
	return NM_IS_MODEM (object);
}

static gboolean
rfkill_wimax_filter (GObject *object)
{
	return NM_IS_WIMAX_DEVICE (object);
}

=======
>>>>>>> 87ac1bd5
static void
manager_rfkill_update_one_type (NMManager *self,
                                RadioState *rstate,
                                RfKillType rtype)
{
	NMManagerPrivate *priv = NM_MANAGER_GET_PRIVATE (self);
	RfKillState udev_state = RFKILL_UNBLOCKED;
	RfKillState other_state = RFKILL_UNBLOCKED;
	RfKillState composite;
	gboolean new_e = TRUE, new_he = TRUE;

	udev_state = nm_udev_manager_get_rfkill_state (priv->udev_mgr, rtype);

	if (rstate->other_enabled_func)
		other_state = rstate->other_enabled_func (self);

	/* The composite state is the "worst" of either udev or other states */
	if (udev_state == RFKILL_HARD_BLOCKED || other_state == RFKILL_HARD_BLOCKED)
		composite = RFKILL_HARD_BLOCKED;
	else if (udev_state == RFKILL_SOFT_BLOCKED || other_state == RFKILL_SOFT_BLOCKED)
		composite = RFKILL_SOFT_BLOCKED;
	else
		composite = RFKILL_UNBLOCKED;

	switch (composite) {
	case RFKILL_UNBLOCKED:
		new_e = TRUE;
		new_he = TRUE;
		break;
	case RFKILL_SOFT_BLOCKED:
		new_e = FALSE;
		new_he = TRUE;
		break;
	case RFKILL_HARD_BLOCKED:
		new_e = FALSE;
		new_he = FALSE;
		break;
	default:
		break;
	}

	if (rstate->desc) {
		nm_log_dbg (LOGD_RFKILL, "%s hw-enabled %d enabled %d",
		            rstate->desc, new_he, new_e);
	}

	if (new_he != rstate->hw_enabled) {
		nm_log_info (LOGD_RFKILL, "%s now %s by radio killswitch",
		             rstate->desc,
		             (new_e && new_he) ? "enabled" : "disabled");

		rstate->hw_enabled = new_he;
		if (rstate->hw_prop)
			g_object_notify (G_OBJECT (self), rstate->hw_prop);
	}
	manager_set_radio_enabled (self, rstate, new_e);
}

static void
nm_manager_rfkill_update (NMManager *self, RfKillType rtype)
{
	NMManagerPrivate *priv = NM_MANAGER_GET_PRIVATE (self);
	guint i;

	if (rtype != RFKILL_TYPE_UNKNOWN) {
		manager_rfkill_update_one_type (self, &priv->radio_states[rtype], rtype);
		return;
	}

	/* Otherwise sync all radio types */
	for (i = 0; i < RFKILL_TYPE_MAX; i++)
		manager_rfkill_update_one_type (self, &priv->radio_states[i], i);
}

static void
manager_ipw_rfkill_state_changed (NMDeviceWifi *device,
                                  GParamSpec *pspec,
                                  gpointer user_data)
{
	nm_manager_rfkill_update (NM_MANAGER (user_data), RFKILL_TYPE_WLAN);
}

static void
manager_modem_enabled_changed (NMModem *device,
                               GParamSpec *pspec,
                               gpointer user_data)
{
	nm_manager_rfkill_update (NM_MANAGER (user_data), RFKILL_TYPE_WWAN);
}

static void
add_device (NMManager *self, NMDevice *device)
{
	NMManagerPrivate *priv = NM_MANAGER_GET_PRIVATE (self);
	const char *iface, *driver, *type_desc;
	char *path;
	static guint32 devcount = 0;
	const GSList *unmanaged_specs;
	NMConnection *existing = NULL;
	GHashTableIter iter;
	gpointer value;
	gboolean managed = FALSE;

	iface = nm_device_get_ip_iface (device);
	g_assert (iface);

	if (!NM_IS_DEVICE_MODEM (device) && find_device_by_iface (self, iface)) {
		g_object_unref (device);
		return;
	}

	priv->devices = g_slist_append (priv->devices, device);

	g_signal_connect (device, "state-changed",
					  G_CALLBACK (manager_device_state_changed),
					  self);

	if (NM_IS_DEVICE_WIFI (device)) {
		/* Attach to the access-point-added signal so that the manager can fill
		 * non-SSID-broadcasting APs with an SSID.
		 */
		g_signal_connect (device, "hidden-ap-found",
						  G_CALLBACK (manager_hidden_ap_found),
						  self);

		/* Hook up rfkill handling for ipw-based cards until they get converted
		 * to use the kernel's rfkill subsystem in 2.6.33.
		 */
		g_signal_connect (device, "notify::" NM_DEVICE_WIFI_IPW_RFKILL_STATE,
		                  G_CALLBACK (manager_ipw_rfkill_state_changed),
		                  self);

		/* Update global rfkill state with this device's rfkill state, and
		 * then set this device's rfkill state based on the global state.
		 */
		nm_manager_rfkill_update (self, RFKILL_TYPE_WLAN);
		nm_device_interface_set_enabled (NM_DEVICE_INTERFACE (device),
		                                 priv->radio_states[RFKILL_TYPE_WLAN].enabled);
	} else if (NM_IS_DEVICE_MODEM (device)) {
		g_signal_connect (device, "notify::" NM_MODEM_ENABLED,
		                  G_CALLBACK (manager_modem_enabled_changed),
		                  self);

		nm_manager_rfkill_update (self, RFKILL_TYPE_WWAN);
		/* Until we start respecting WWAN rfkill switches the modem itself
		 * is the source of the enabled/disabled state, so the manager shouldn't
		 * touch it here.
		nm_device_interface_set_enabled (NM_DEVICE_INTERFACE (device),
		                                 priv->radio_states[RFKILL_TYPE_WWAN].enabled);
		*/
	} else if (NM_IS_WIMAX_DEVICE (device)) {
		nm_manager_rfkill_update (self, RFKILL_TYPE_WIMAX);
		nm_device_interface_set_enabled (NM_DEVICE_INTERFACE (device),
										 priv->radio_states[RFKILL_TYPE_WIMAX].enabled);
	}

	type_desc = nm_device_get_type_desc (device);
	g_assert (type_desc);
	driver = nm_device_get_driver (device);
	if (!driver)
		driver = "unknown";
	nm_log_info (LOGD_HW, "(%s): new %s device (driver: '%s' ifindex: %d)",
	             iface, type_desc, driver, nm_device_get_ifindex (device));

	path = g_strdup_printf ("/org/freedesktop/NetworkManager/Devices/%d", devcount++);
	nm_device_set_path (device, path);
	dbus_g_connection_register_g_object (nm_dbus_manager_get_connection (priv->dbus_mgr),
	                                     path,
	                                     G_OBJECT (device));
	nm_log_info (LOGD_CORE, "(%s): exported as %s", iface, path);
	g_free (path);

	/* Check if we should assume the device's active connection by matching its
	 * config with an existing system connection.
	 */
	if (nm_device_interface_can_assume_connection (NM_DEVICE_INTERFACE (device))) {
		GSList *connections = NULL;

		g_hash_table_iter_init (&iter, priv->system_connections);
		while (g_hash_table_iter_next (&iter, NULL, &value))
			connections = g_slist_append (connections, value);
		existing = nm_device_interface_connection_match_config (NM_DEVICE_INTERFACE (device),
		                                                        (const GSList *) connections);
		g_slist_free (connections);

		if (existing) {
			NMSettingConnection *s_con;

			s_con = (NMSettingConnection *) nm_connection_get_setting (existing, NM_TYPE_SETTING_CONNECTION);
			nm_log_dbg (LOGD_DEVICE, "(%s): found existing device connection '%s'",
			            nm_device_get_iface (device),
			            nm_setting_connection_get_id (s_con));
		}
	}

	/* Start the device if it's supposed to be managed */
	unmanaged_specs = nm_sysconfig_settings_get_unmanaged_specs (priv->sys_settings);
	if (   !priv->sleeping
	    && !nm_device_interface_spec_match_list (NM_DEVICE_INTERFACE (device), unmanaged_specs)) {
		nm_device_set_managed (device,
		                       TRUE,
		                       existing ? NM_DEVICE_STATE_REASON_CONNECTION_ASSUMED :
		                                  NM_DEVICE_STATE_REASON_NOW_MANAGED);
		managed = TRUE;
	}

	nm_sysconfig_settings_device_added (priv->sys_settings, device);
	g_signal_emit (self, signals[DEVICE_ADDED], 0, device);

	/* If the device has a connection it can assume, do that now */
	if (existing && managed && nm_device_is_available (device)) {
		const char *ac_path;
		GError *error = NULL;

		nm_log_dbg (LOGD_DEVICE, "(%s): will attempt to assume existing connection",
		            nm_device_get_iface (device));

		ac_path = internal_activate_device (self, device, existing, NULL, FALSE, TRUE, &error);
		if (ac_path)
			g_object_notify (G_OBJECT (self), NM_MANAGER_ACTIVE_CONNECTIONS);
		else {
			nm_log_warn (LOGD_DEVICE, "assumed connection (%d) %s failed to activate: (%d) %s",
			             nm_connection_get_scope (existing),
			             nm_connection_get_path (existing),
			             error ? error->code : -1,
			             error && error->message ? error->message : "(unknown)");
			g_error_free (error);
		}
	}
}

static gboolean
bdaddr_matches_connection (NMSettingBluetooth *s_bt, const char *bdaddr)
{
	const GByteArray *arr;
	gboolean ret = FALSE;

	arr = nm_setting_bluetooth_get_bdaddr (s_bt);

	if (   arr != NULL 
	       && arr->len == ETH_ALEN) {
		char *str;

		str = g_strdup_printf ("%02X:%02X:%02X:%02X:%02X:%02X",
				       arr->data[0],
				       arr->data[1],
				       arr->data[2],
				       arr->data[3],
				       arr->data[4],
				       arr->data[5]);
		ret = g_str_equal (str, bdaddr);
		g_free (str);
	}

	return ret;
}

static NMConnection *
bluez_manager_find_connection (NMManager *manager,
                               const char *bdaddr,
                               guint32 capabilities)
{
	NMConnection *found = NULL;
	GSList *connections, *l;

	connections = nm_manager_get_connections (manager, NM_CONNECTION_SCOPE_SYSTEM);
	connections = g_slist_concat (connections, nm_manager_get_connections (manager, NM_CONNECTION_SCOPE_USER));

	for (l = connections; l != NULL; l = l->next) {
		NMConnection *candidate = NM_CONNECTION (l->data);
		NMSettingConnection *s_con;
		NMSettingBluetooth *s_bt;
		const char *con_type;
		const char *bt_type;

		s_con = NM_SETTING_CONNECTION (nm_connection_get_setting (candidate, NM_TYPE_SETTING_CONNECTION));
		g_assert (s_con);
		con_type = nm_setting_connection_get_connection_type (s_con);
		g_assert (con_type);
		if (!g_str_equal (con_type, NM_SETTING_BLUETOOTH_SETTING_NAME))
			continue;

		s_bt = (NMSettingBluetooth *) nm_connection_get_setting (candidate, NM_TYPE_SETTING_BLUETOOTH);
		if (!s_bt)
			continue;

		if (!bdaddr_matches_connection (s_bt, bdaddr))
			continue;

		bt_type = nm_setting_bluetooth_get_connection_type (s_bt);
		if (   g_str_equal (bt_type, NM_SETTING_BLUETOOTH_TYPE_DUN)
		    && !(capabilities & NM_BT_CAPABILITY_DUN))
		    	continue;
		if (   g_str_equal (bt_type, NM_SETTING_BLUETOOTH_TYPE_PANU)
		    && !(capabilities & NM_BT_CAPABILITY_NAP))
		    	continue;

		found = candidate;
		break;
	}

	g_slist_free (connections);
	return found;
}

static void
bluez_manager_resync_devices (NMManager *self)
{
	NMManagerPrivate *priv = NM_MANAGER_GET_PRIVATE (self);
	GSList *iter, *gone = NULL, *keep = NULL;

	/* Remove devices from the device list that don't have a corresponding connection */
	for (iter = priv->devices; iter; iter = g_slist_next (iter)) {
		NMDevice *candidate = NM_DEVICE (iter->data);
		guint32 uuids;
		const char *bdaddr;

		if (NM_IS_DEVICE_BT (candidate)) {
			uuids = nm_device_bt_get_capabilities (NM_DEVICE_BT (candidate));
			bdaddr = nm_device_bt_get_hw_address (NM_DEVICE_BT (candidate));

			if (bluez_manager_find_connection (self, bdaddr, uuids))
				keep = g_slist_prepend (keep, candidate);
			else
				gone = g_slist_prepend (gone, candidate);
		} else
			keep = g_slist_prepend (keep, candidate);
	}

	/* Only touch the device list if anything actually changed */
	if (g_slist_length (gone)) {
		g_slist_free (priv->devices);
		priv->devices = keep;

		while (g_slist_length (gone))
			gone = remove_one_device (self, gone, NM_DEVICE (gone->data), FALSE, TRUE);
	} else {
		g_slist_free (keep);
		g_slist_free (gone);
	}

	/* Now look for devices without connections */
	nm_bluez_manager_query_devices (priv->bluez_mgr);
}

static void
bluez_manager_bdaddr_added_cb (NMBluezManager *bluez_mgr,
                               const char *bdaddr,
                               const char *name,
                               const char *object_path,
                               guint32 capabilities,
                               NMManager *manager)
{
	NMDevice *device;
	gboolean has_dun = (capabilities & NM_BT_CAPABILITY_DUN);
	gboolean has_nap = (capabilities & NM_BT_CAPABILITY_NAP);

	g_return_if_fail (bdaddr != NULL);
	g_return_if_fail (name != NULL);
	g_return_if_fail (object_path != NULL);
	g_return_if_fail (capabilities != NM_BT_CAPABILITY_NONE);

	/* Make sure the device is not already in the device list */
	if (nm_manager_get_device_by_udi (manager, object_path))
		return;

	if (has_dun == FALSE && has_nap == FALSE)
		return;

	if (!bluez_manager_find_connection (manager, bdaddr, capabilities))
		return;

	device = nm_device_bt_new (object_path, bdaddr, name, capabilities, FALSE);
	if (device) {
		nm_log_info (LOGD_HW, "BT device %s (%s) added (%s%s%s)",
		             name,
		             bdaddr,
		             has_dun ? "DUN" : "",
		             has_dun && has_nap ? " " : "",
		             has_nap ? "NAP" : "");

		add_device (manager, device);
	}
}

static void
bluez_manager_bdaddr_removed_cb (NMBluezManager *bluez_mgr,
                                 const char *bdaddr,
                                 const char *object_path,
                                 gpointer user_data)
{
	NMManager *self = NM_MANAGER (user_data);
	NMManagerPrivate *priv = NM_MANAGER_GET_PRIVATE (self);
	GSList *iter;

	g_return_if_fail (bdaddr != NULL);
	g_return_if_fail (object_path != NULL);

	nm_log_info (LOGD_HW, "BT device %s removed", bdaddr);

	for (iter = priv->devices; iter; iter = iter->next) {
		NMDevice *device = NM_DEVICE (iter->data);

		if (!strcmp (nm_device_get_udi (device), object_path)) {
			priv->devices = remove_one_device (self, priv->devices, device, FALSE, TRUE);
			break;
		}
	}
}

static NMDevice *
find_device_by_iface (NMManager *self, const gchar *iface)
{
	NMManagerPrivate *priv = NM_MANAGER_GET_PRIVATE (self);
	GSList *iter;

	for (iter = priv->devices; iter; iter = g_slist_next (iter)) {
		NMDevice *device = NM_DEVICE (iter->data);
		const gchar *d_iface = nm_device_get_ip_iface (device);
		if (!strcmp (d_iface, iface))
			return device;
	}

	return NULL;
}

static NMDevice *
find_device_by_ifindex (NMManager *self, guint32 ifindex)
{
	NMManagerPrivate *priv = NM_MANAGER_GET_PRIVATE (self);
	GSList *iter;

	for (iter = priv->devices; iter; iter = g_slist_next (iter)) {
		NMDevice *candidate = NM_DEVICE (iter->data);

		if (ifindex == nm_device_get_ifindex (candidate))
			return candidate;
	}
	return NULL;
}

static void
udev_device_added_cb (NMUdevManager *udev_mgr,
                      GUdevDevice *udev_device,
                      NMDeviceCreatorFn creator_fn,
                      gpointer user_data)
{
	NMManager *self = NM_MANAGER (user_data);
	NMManagerPrivate *priv = NM_MANAGER_GET_PRIVATE (self);
	GObject *device;
	guint32 ifindex;

	ifindex = g_udev_device_get_property_as_int (udev_device, "IFINDEX");
	if (find_device_by_ifindex (self, ifindex))
		return;

	device = creator_fn (udev_mgr, udev_device, priv->sleeping);
	if (device)
		add_device (self, NM_DEVICE (device));
}

static void
udev_device_removed_cb (NMUdevManager *manager,
                        GUdevDevice *udev_device,
                        gpointer user_data)
{
	NMManager *self = NM_MANAGER (user_data);
	NMManagerPrivate *priv = NM_MANAGER_GET_PRIVATE (self);
	NMDevice *device;
	guint32 ifindex;

	ifindex = g_udev_device_get_property_as_int (udev_device, "IFINDEX");
	device = find_device_by_ifindex (self, ifindex);
	if (device)
		priv->devices = remove_one_device (self, priv->devices, device, FALSE, TRUE);
}

static void
udev_manager_rfkill_changed_cb (NMUdevManager *udev_mgr,
                                RfKillType rtype,
                                RfKillState udev_state,
                                gpointer user_data)
{
	nm_manager_rfkill_update (NM_MANAGER (user_data), rtype);
}

GSList *
nm_manager_get_devices (NMManager *manager)
{
	g_return_val_if_fail (NM_IS_MANAGER (manager), NULL);

	return NM_MANAGER_GET_PRIVATE (manager)->devices;
}

static gboolean
impl_manager_get_devices (NMManager *manager, GPtrArray **devices, GError **err)
{
	NMManagerPrivate *priv = NM_MANAGER_GET_PRIVATE (manager);
	GSList *iter;

	*devices = g_ptr_array_sized_new (g_slist_length (priv->devices));

	for (iter = priv->devices; iter; iter = iter->next)
		g_ptr_array_add (*devices, g_strdup (nm_device_get_path (NM_DEVICE (iter->data))));

	return TRUE;
}

static NMActRequest *
nm_manager_get_act_request_by_path (NMManager *manager,
                                    const char *path,
                                    NMDevice **device)
{
	NMManagerPrivate *priv = NM_MANAGER_GET_PRIVATE (manager);
	GSList *iter;

	g_return_val_if_fail (manager != NULL, NULL);
	g_return_val_if_fail (path != NULL, NULL);
	g_return_val_if_fail (device != NULL, NULL);
	g_return_val_if_fail (*device == NULL, NULL);

	for (iter = priv->devices; iter; iter = g_slist_next (iter)) {
		NMActRequest *req;
		const char *ac_path;

		req = nm_device_get_act_request (NM_DEVICE (iter->data));
		if (!req)
			continue;

		ac_path = nm_act_request_get_active_connection_path (req);
		if (!strcmp (path, ac_path)) {
			*device = NM_DEVICE (iter->data);
			return req;
		}
	}

	return NULL;
}

typedef struct GetSecretsInfo {
	NMManager *manager;
	NMSecretsProviderInterface *provider;

	char *setting_name;
	RequestSecretsCaller caller;
	gboolean request_new;

	/* User connection bits */
	DBusGProxy *proxy;
	DBusGProxyCall *call;

	/* System connection bits */
	guint32 idle_id;
	char *hint1;
	char *hint2;
	char *connection_path;
} GetSecretsInfo;

static void
free_get_secrets_info (gpointer data)
{
	GetSecretsInfo *info = data;
	NMManagerPrivate *priv = NM_MANAGER_GET_PRIVATE (info->manager);

	g_object_weak_unref (G_OBJECT (info->provider), (GWeakNotify) free_get_secrets_info, info);

	priv->secrets_calls = g_slist_remove (priv->secrets_calls, info);

	if (info->proxy) {
		if (info->call)
			dbus_g_proxy_cancel_call (info->proxy, info->call);
		g_object_unref (info->proxy);
	}

	if (info->idle_id)
		g_source_remove (info->idle_id);

	g_free (info->hint1);
	g_free (info->hint2);
	g_free (info->setting_name);
	g_free (info->connection_path);
	memset (info, 0, sizeof (GetSecretsInfo));
	g_free (info);
}

static void
provider_cancel_secrets (NMSecretsProviderInterface *provider, gpointer user_data)
{
	NMManagerPrivate *priv = NM_MANAGER_GET_PRIVATE (user_data);
	GSList *iter;

	for (iter = priv->secrets_calls; iter; iter = g_slist_next (iter)) {
		GetSecretsInfo *candidate = iter->data;

		if (candidate->provider == provider) {
			free_get_secrets_info (candidate);
			break;
		}
	}
}

static void
user_get_secrets_cb (DBusGProxy *proxy,
                     DBusGProxyCall *call,
                     gpointer user_data)
{
	GetSecretsInfo *info = (GetSecretsInfo *) user_data;
	GHashTable *settings = NULL;
	GError *error = NULL;
	GObject *provider;

	g_return_if_fail (info != NULL);
	g_return_if_fail (info->provider);
	g_return_if_fail (info->setting_name);

	provider = g_object_ref (info->provider);

	if (dbus_g_proxy_end_call (proxy, call, &error,
	                           DBUS_TYPE_G_MAP_OF_MAP_OF_VARIANT, &settings,
	                           G_TYPE_INVALID)) {
		nm_secrets_provider_interface_get_secrets_result (info->provider,
		                                                  info->setting_name,
		                                                  info->caller,
		                                                  settings,
		                                                  NULL);
		g_hash_table_destroy (settings);
	} else {
		nm_secrets_provider_interface_get_secrets_result (info->provider,
		                                                  info->setting_name,
		                                                  info->caller,
		                                                  NULL,
		                                                  error);
		g_clear_error (&error);
	}

	info->call = NULL;
	free_get_secrets_info (info);

	g_object_unref (provider);
}

static GetSecretsInfo *
user_get_secrets (NMManager *self,
                  NMSecretsProviderInterface *provider,
                  NMConnection *connection,
                  const char *setting_name,
                  gboolean request_new,
                  RequestSecretsCaller caller_id,
                  const char *hint1,
                  const char *hint2)
{
	NMManagerPrivate *priv = NM_MANAGER_GET_PRIVATE (self);
	DBusGConnection *g_connection;
	GetSecretsInfo *info = NULL;
	GPtrArray *hints = NULL;

	info = g_malloc0 (sizeof (GetSecretsInfo));

	g_connection = nm_dbus_manager_get_connection (priv->dbus_mgr);
	info->proxy = dbus_g_proxy_new_for_name (g_connection,
	                                         NM_DBUS_SERVICE_USER_SETTINGS,
	                                         nm_connection_get_path (connection),
	                                         NM_DBUS_IFACE_SETTINGS_CONNECTION_SECRETS);
	if (!info->proxy) {
		nm_log_warn (LOGD_USER_SET, "could not create user connection secrets proxy");
		g_free (info);
		return NULL;
	}

	info->manager = self;
	info->provider = provider;
	info->caller = caller_id;
	info->setting_name = g_strdup (setting_name);

	g_object_weak_ref (G_OBJECT (provider), (GWeakNotify) free_get_secrets_info, info);

	hints = g_ptr_array_sized_new (2);
	if (hint1)
		g_ptr_array_add (hints, (char *) hint1);
	if (hint2)
		g_ptr_array_add (hints, (char *) hint2);

	info->call = dbus_g_proxy_begin_call_with_timeout (info->proxy, "GetSecrets",
	                                                   user_get_secrets_cb,
	                                                   info,
	                                                   NULL,
	                                                   G_MAXINT32,
	                                                   G_TYPE_STRING, setting_name,
	                                                   DBUS_TYPE_G_ARRAY_OF_STRING, hints,
	                                                   G_TYPE_BOOLEAN, request_new,
	                                                   G_TYPE_INVALID);
	g_ptr_array_free (hints, TRUE);
	return info;
}

static void
system_get_secrets_reply_cb (NMSettingsConnectionInterface *connection,
                             GHashTable *secrets,
                             GError *error,
                             gpointer user_data)
{
	GetSecretsInfo *info = user_data;
	GObject *provider;

	provider = g_object_ref (info->provider);

	nm_secrets_provider_interface_get_secrets_result (info->provider,
	                                                  info->setting_name,
	                                                  info->caller,
	                                                  error ? NULL : secrets,
	                                                  error);
	free_get_secrets_info (info);
	g_object_unref (provider);
}

static gboolean
system_get_secrets_idle_cb (gpointer user_data)
{
	GetSecretsInfo *info = user_data;
	NMManagerPrivate *priv = NM_MANAGER_GET_PRIVATE (info->manager);
	NMSettingsConnectionInterface *connection;
	GError *error = NULL;
	const char *hints[3] = { NULL, NULL, NULL };

	info->idle_id = 0;

	connection = nm_settings_interface_get_connection_by_path (NM_SETTINGS_INTERFACE (priv->sys_settings), 
	                                                           info->connection_path);
	if (!connection) {
		error = g_error_new_literal (NM_MANAGER_ERROR,
		                             NM_MANAGER_ERROR_UNKNOWN_CONNECTION,
		                             "unknown connection (not exported by system settings)");
		nm_secrets_provider_interface_get_secrets_result (info->provider,
		                                                  info->setting_name,
		                                                  info->caller,
		                                                  NULL,
		                                                  error);
		g_error_free (error);
		free_get_secrets_info (info);
		return FALSE;
	}

	hints[0] = info->hint1;
	hints[1] = info->hint2;
	nm_settings_connection_interface_get_secrets (connection,
	                                              info->setting_name,
	                                              hints,
	                                              info->request_new,
	                                              system_get_secrets_reply_cb,
	                                              info);
	return FALSE;
}

static GetSecretsInfo *
system_get_secrets (NMManager *self,
                    NMSecretsProviderInterface *provider,
                    NMConnection *connection,
                    const char *setting_name,
                    gboolean request_new,
                    RequestSecretsCaller caller_id,
                    const char *hint1,
                    const char *hint2)
{
	GetSecretsInfo *info;

	info = g_malloc0 (sizeof (GetSecretsInfo));
	info->manager = self;
	info->provider = provider;
	info->caller = caller_id;
	info->setting_name = g_strdup (setting_name);
	info->hint1 = hint1 ? g_strdup (hint1) : NULL;
	info->hint2 = hint2 ? g_strdup (hint2) : NULL;
	info->connection_path = g_strdup (nm_connection_get_path (connection));
	info->request_new = request_new;

	g_object_weak_ref (G_OBJECT (provider), (GWeakNotify) free_get_secrets_info, info);

	info->idle_id = g_idle_add_full (G_PRIORITY_DEFAULT_IDLE,
	                                 system_get_secrets_idle_cb,
	                                 info,
	                                 NULL);
	return info;
}

static gboolean
provider_get_secrets (NMSecretsProviderInterface *provider,
                      NMConnection *connection,
                      const char *setting_name,
                      gboolean request_new,
                      RequestSecretsCaller caller_id,
                      const char *hint1,
                      const char *hint2,
                      gpointer user_data)
{
	NMManager *self = NM_MANAGER (user_data);
	NMManagerPrivate *priv = NM_MANAGER_GET_PRIVATE (self);
	GetSecretsInfo *info = NULL;
	NMConnectionScope scope;
	GSList *iter;

	g_return_val_if_fail (connection != NULL, FALSE);
	g_return_val_if_fail (setting_name != NULL, FALSE);

	/* Tear down any pending secrets requests for this secrets provider */
	for (iter = priv->secrets_calls; iter; iter = g_slist_next (iter)) {
		GetSecretsInfo *candidate = iter->data;

		if (provider == candidate->provider) {
			free_get_secrets_info (candidate);
			break;
		}
	}

	/* Build up the new secrets request */
	scope = nm_connection_get_scope (connection);
	if (scope == NM_CONNECTION_SCOPE_SYSTEM) {
		info = system_get_secrets (self, provider, connection, setting_name,
		                           request_new, caller_id, hint1, hint2);
	} else if (scope == NM_CONNECTION_SCOPE_USER) {
		info = user_get_secrets (self, provider, connection, setting_name,
		                         request_new, caller_id, hint1, hint2);
	}

	if (info)
		priv->secrets_calls = g_slist_append (priv->secrets_calls, info);

	return !!info;
}

static const char *
internal_activate_device (NMManager *manager,
                          NMDevice *device,
                          NMConnection *connection,
                          const char *specific_object,
                          gboolean user_requested,
                          gboolean assumed,
                          GError **error)
{
	NMActRequest *req;
	NMDeviceInterface *dev_iface;
	gboolean success;

	g_return_val_if_fail (NM_IS_MANAGER (manager), NULL);
	g_return_val_if_fail (NM_IS_DEVICE (device), NULL);
	g_return_val_if_fail (NM_IS_CONNECTION (connection), NULL);

	dev_iface = NM_DEVICE_INTERFACE (device);

	/* Ensure the requested connection is compatible with the device */
	if (!nm_device_interface_check_connection_compatible (dev_iface, connection, error))
		return NULL;

	/* Tear down any existing connection */
	if (nm_device_get_act_request (device)) {
		nm_device_state_changed (device,
		                         NM_DEVICE_STATE_DISCONNECTED,
		                         NM_DEVICE_STATE_REASON_NONE);
	}

	req = nm_act_request_new (connection, specific_object, user_requested, assumed, (gpointer) device);
	g_signal_connect (req, "manager-get-secrets", G_CALLBACK (provider_get_secrets), manager);
	g_signal_connect (req, "manager-cancel-secrets", G_CALLBACK (provider_cancel_secrets), manager);
	success = nm_device_interface_activate (dev_iface, req, error);
	g_object_unref (req);

	return success ? nm_act_request_get_active_connection_path (req) : NULL;
}

static gboolean
wait_for_connection_expired (gpointer data)
{
	NMManager *manager = NM_MANAGER (data);
	NMManagerPrivate *priv = NM_MANAGER_GET_PRIVATE (manager);
	PendingConnectionInfo *info = priv->pending_connection_info;
	GError *error = NULL;

	g_return_val_if_fail (info != NULL, FALSE);

	g_set_error (&error,
	             NM_MANAGER_ERROR, NM_MANAGER_ERROR_UNKNOWN_CONNECTION,
	             "%s", "Connection was not provided by any settings service");
	nm_log_warn (LOGD_CORE, "connection (%d) %s failed to activate (timeout): (%d) %s",
	             info->scope, info->connection_path, error->code, error->message);
	dbus_g_method_return_error (info->context, error);
	g_error_free (error);

	info->timeout_id = 0;
	pending_connection_info_destroy (priv->pending_connection_info);
	priv->pending_connection_info = NULL;

	return FALSE;
}

const char *
nm_manager_activate_connection (NMManager *manager,
                                NMConnection *connection,
                                const char *specific_object,
                                const char *device_path,
                                gboolean user_requested,
                                GError **error)
{
	NMManagerPrivate *priv;
	NMDevice *device = NULL;
	NMSettingConnection *s_con;
	NMVPNConnection *vpn_connection;
	const char *path;

	g_return_val_if_fail (manager != NULL, NULL);
	g_return_val_if_fail (connection != NULL, NULL);
	g_return_val_if_fail (error != NULL, NULL);
	g_return_val_if_fail (*error == NULL, NULL);

	priv = NM_MANAGER_GET_PRIVATE (manager);

	s_con = NM_SETTING_CONNECTION (nm_connection_get_setting (connection, NM_TYPE_SETTING_CONNECTION));
	g_assert (s_con);

	if (!strcmp (nm_setting_connection_get_connection_type (s_con), NM_SETTING_VPN_SETTING_NAME)) {
		NMActRequest *req = NULL;
		NMVPNManager *vpn_manager;

		/* VPN connection */

		if (specific_object) {
			/* Find the specifc connection the client requested we use */
			req = nm_manager_get_act_request_by_path (manager, specific_object, &device);
			if (!req) {
				g_set_error (error,
				             NM_MANAGER_ERROR, NM_MANAGER_ERROR_CONNECTION_NOT_ACTIVE,
				             "%s", "Base connection for VPN connection not active.");
				return NULL;
			}
		} else {
			GSList *iter;

			/* Just find the current default connection */
			for (iter = priv->devices; iter; iter = g_slist_next (iter)) {
				NMDevice *candidate = NM_DEVICE (iter->data);
				NMActRequest *candidate_req;

				candidate_req = nm_device_get_act_request (candidate);
				if (candidate_req && nm_act_request_get_default (candidate_req)) {
					device = candidate;
					req = candidate_req;
					break;
				}
			}
		}

		if (!device || !req) {
			g_set_error (error,
			             NM_MANAGER_ERROR, NM_MANAGER_ERROR_UNKNOWN_DEVICE,
			             "%s", "Could not find source connection, or the source connection had no active device.");
			return NULL;
		}

		vpn_manager = nm_vpn_manager_get ();
		vpn_connection = nm_vpn_manager_activate_connection (vpn_manager,
		                                                     connection,
		                                                     req,
		                                                     device,
		                                                     error);
		g_signal_connect (vpn_connection, "manager-get-secrets",
		                  G_CALLBACK (provider_get_secrets), manager);
		g_signal_connect (vpn_connection, "manager-cancel-secrets",
		                  G_CALLBACK (provider_cancel_secrets), manager);
		path = nm_vpn_connection_get_active_connection_path (vpn_connection);
		g_object_unref (vpn_manager);
	} else {
		NMDeviceState state;

		/* Device-based connection */
		device = nm_manager_get_device_by_path (manager, device_path);
		if (!device) {
			g_set_error (error,
			             NM_MANAGER_ERROR, NM_MANAGER_ERROR_UNKNOWN_DEVICE,
			             "%s", "Device not found");
			return NULL;
		}

		state = nm_device_interface_get_state (NM_DEVICE_INTERFACE (device));
		if (state < NM_DEVICE_STATE_DISCONNECTED) {
			g_set_error (error,
			             NM_MANAGER_ERROR, NM_MANAGER_ERROR_UNMANAGED_DEVICE,
			             "%s", "Device not managed by NetworkManager");
			return NULL;
		}

		path = internal_activate_device (manager,
		                                 device,
		                                 connection,
		                                 specific_object,
		                                 user_requested,
		                                 FALSE,
		                                 error);
	}

	return path;
}

static void
connection_added_default_handler (NMManager *manager,
						    NMConnection *connection,
						    NMConnectionScope scope)
{
	NMManagerPrivate *priv = NM_MANAGER_GET_PRIVATE (manager);
	PendingConnectionInfo *info = priv->pending_connection_info;
	const char *path;
	GError *error = NULL;

	if (!info)
		return;

	if (scope != info->scope)
		return;

	if (strcmp (info->connection_path, nm_connection_get_path (connection)))
		return;

	/* Will destroy below; can't be valid during the initial activation start */
	priv->pending_connection_info = NULL;

	path = nm_manager_activate_connection (manager,
	                                       connection,
	                                       info->specific_object_path,
	                                       info->device_path,
	                                       TRUE,
	                                       &error);
	if (path) {
		dbus_g_method_return (info->context, path);
		g_object_notify (G_OBJECT (manager), NM_MANAGER_ACTIVE_CONNECTIONS);
	} else {
		dbus_g_method_return_error (info->context, error);
		nm_log_warn (LOGD_CORE, "connection (%d) %s failed to activate: (%d) %s",
		             scope, info->connection_path, error->code, error->message);
		g_error_free (error);
	}

	pending_connection_info_destroy (info);
}

static gboolean
is_user_request_authorized (NMManager *manager,
                            DBusGMethodInvocation *context,
                            GError **error)
{
	NMManagerPrivate *priv = NM_MANAGER_GET_PRIVATE (manager);
	DBusConnection *connection;
	char *sender = NULL;
	gulong sender_uid = G_MAXULONG;
	DBusError dbus_error;
	char *service_owner = NULL;
	const char *service_name;
	gulong service_uid = G_MAXULONG;
	gboolean success = FALSE;

	/* Ensure the request to activate the user connection came from the
	 * same session as the user settings service.  FIXME: use ConsoleKit
	 * too.
	 */
	if (!priv->user_proxy) {
		g_set_error (error, NM_MANAGER_ERROR,
		             NM_MANAGER_ERROR_INVALID_SERVICE,
		             "%s", "No user settings service available");
		goto out;
	}

	sender = dbus_g_method_get_sender (context);
	if (!sender) {
		g_set_error (error, NM_MANAGER_ERROR,
		             NM_MANAGER_ERROR_PERMISSION_DENIED,
		             "%s", "Could not determine D-Bus requestor");
		goto out;
	}

	connection = nm_dbus_manager_get_dbus_connection (priv->dbus_mgr);
	if (!connection) {
		g_set_error (error, NM_MANAGER_ERROR,
		             NM_MANAGER_ERROR_PERMISSION_DENIED,
		             "%s", "Could not get the D-Bus system bus");
		goto out;
	}

	dbus_error_init (&dbus_error);
	/* FIXME: do this async */
	sender_uid = dbus_bus_get_unix_user (connection, sender, &dbus_error);
	if (dbus_error_is_set (&dbus_error)) {
		dbus_error_free (&dbus_error);
		g_set_error (error, NM_MANAGER_ERROR,
		             NM_MANAGER_ERROR_PERMISSION_DENIED,
		             "%s", "Could not determine the Unix user ID of the requestor");
		goto out;
	}

	/* Let root activate anything.
	 * FIXME: use a PolicyKit permission instead
	 */
	if (0 == sender_uid) {
		success = TRUE;
		goto out;
	}

	service_name = dbus_g_proxy_get_bus_name (priv->user_proxy);
	if (!service_name) {
		g_set_error (error, NM_MANAGER_ERROR,
		             NM_MANAGER_ERROR_PERMISSION_DENIED,
		             "%s", "Could not determine user settings service name");
		goto out;
	}

	service_owner = nm_dbus_manager_get_name_owner (priv->dbus_mgr, service_name, NULL);
	if (!service_owner) {
		g_set_error (error, NM_MANAGER_ERROR,
		             NM_MANAGER_ERROR_PERMISSION_DENIED,
		             "%s", "Could not determine D-Bus owner of the user settings service");
		goto out;
	}

	dbus_error_init (&dbus_error);
	/* FIXME: do this async */
	service_uid = dbus_bus_get_unix_user (connection, service_owner, &dbus_error);
	if (dbus_error_is_set (&dbus_error)) {
		dbus_error_free (&dbus_error);
		g_set_error (error, NM_MANAGER_ERROR,
		             NM_MANAGER_ERROR_PERMISSION_DENIED,
		             "%s", "Could not determine the Unix UID of the sender of the request");
		goto out;
	}

	/* And finally, the actual UID check */
	if (sender_uid != service_uid) {
		g_set_error (error, NM_MANAGER_ERROR,
		             NM_MANAGER_ERROR_PERMISSION_DENIED,
		             "%s", "Requestor UID does not match the UID of the user settings service");
		goto out;
	}

	success = TRUE;

out:
	g_free (sender);
	g_free (service_owner);
	return success;
}

static void
impl_manager_activate_connection (NMManager *manager,
                                  const char *service_name,
                                  const char *connection_path,
                                  const char *device_path,
                                  const char *specific_object_path,
                                  DBusGMethodInvocation *context)
{
	NMConnectionScope scope = NM_CONNECTION_SCOPE_UNKNOWN;
	NMConnection *connection;
	GError *error = NULL;
	char *real_sop = NULL;
	char *path = NULL;

	if (!strcmp (service_name, NM_DBUS_SERVICE_USER_SETTINGS)) {
		if (!is_user_request_authorized (manager, context, &error))
			goto err;

		scope = NM_CONNECTION_SCOPE_USER;
	} else if (!strcmp (service_name, NM_DBUS_SERVICE_SYSTEM_SETTINGS))
		scope = NM_CONNECTION_SCOPE_SYSTEM;
	else {
		g_set_error (&error,
		             NM_MANAGER_ERROR, NM_MANAGER_ERROR_INVALID_SERVICE,
		             "%s", "Invalid settings service name");
		goto err;
	}

	/* "/" is special-cased to NULL to get through D-Bus */
	if (specific_object_path && strcmp (specific_object_path, "/"))
		real_sop = g_strdup (specific_object_path);

	connection = nm_manager_get_connection_by_object_path (manager, scope, connection_path);
	if (connection) {
		path = (char *) nm_manager_activate_connection (manager,
		                                                connection,
		                                                real_sop,
		                                                device_path,
		                                                TRUE,
		                                                &error);
		if (path) {
			dbus_g_method_return (context, path);
			g_object_notify (G_OBJECT (manager), NM_MANAGER_ACTIVE_CONNECTIONS);
		}
	} else {
		PendingConnectionInfo *info;
		NMManagerPrivate *priv = NM_MANAGER_GET_PRIVATE (manager);

		if (priv->pending_connection_info) {
			pending_connection_info_destroy (priv->pending_connection_info);
			priv->pending_connection_info = NULL;
		}

		/* Don't have the connection quite yet, probably created by
		 * the client on-the-fly.  Defer the activation until we have it
		 */

		info = g_slice_new0 (PendingConnectionInfo);
		info->context = context;
		info->device_path = g_strdup (device_path);
		info->scope = scope;
		info->connection_path = g_strdup (connection_path);
		info->specific_object_path = g_strdup (real_sop);
		info->timeout_id = g_timeout_add_seconds (5, wait_for_connection_expired, manager);

		// FIXME: should probably be per-device, not global to the manager
		NM_MANAGER_GET_PRIVATE (manager)->pending_connection_info = info;
	}

 err:
	if (error) {
		dbus_g_method_return_error (context, error);
		nm_log_warn (LOGD_CORE, "connection (%d) %s failed to activate: (%d) %s",
		             scope, connection_path, error->code, error->message);
		g_error_free (error);
	}

	g_free (real_sop);
}

gboolean
nm_manager_deactivate_connection (NMManager *manager,
                                  const char *connection_path,
                                  NMDeviceStateReason reason,
                                  GError **error)
{
	NMManagerPrivate *priv = NM_MANAGER_GET_PRIVATE (manager);
	NMVPNManager *vpn_manager;
	GSList *iter;
	gboolean success = FALSE;
	NMVPNConnectionStateReason vpn_reason = NM_VPN_CONNECTION_STATE_REASON_USER_DISCONNECTED;

	/* Check for device connections first */
	for (iter = priv->devices; iter; iter = g_slist_next (iter)) {
		NMDevice *device = NM_DEVICE (iter->data);
		NMActRequest *req;

		req = nm_device_get_act_request (device);
		if (!req)
			continue;

		if (!strcmp (connection_path, nm_act_request_get_active_connection_path (req))) {
			nm_device_state_changed (device,
			                         NM_DEVICE_STATE_DISCONNECTED,
			                         reason);
			success = TRUE;
			goto done;
		}
	}

	/* Check for VPN connections next */
	vpn_manager = nm_vpn_manager_get ();
	if (reason == NM_DEVICE_STATE_REASON_CONNECTION_REMOVED)
		vpn_reason = NM_VPN_CONNECTION_STATE_REASON_CONNECTION_REMOVED;
	if (nm_vpn_manager_deactivate_connection (vpn_manager, connection_path, vpn_reason)) {
		success = TRUE;
	} else {
		g_set_error (error,
		             NM_MANAGER_ERROR, NM_MANAGER_ERROR_CONNECTION_NOT_ACTIVE,
		             "%s", "The connection was not active.");
	}
	g_object_unref (vpn_manager);

done:
	g_object_notify (G_OBJECT (manager), NM_MANAGER_ACTIVE_CONNECTIONS);
	return success;
}

static gboolean
impl_manager_deactivate_connection (NMManager *manager,
                                    const char *connection_path,
                                    GError **error)
{
	return nm_manager_deactivate_connection (manager,
	                                         connection_path,
	                                         NM_DEVICE_STATE_REASON_USER_REQUESTED,
	                                         error);
}

static gboolean
impl_manager_sleep (NMManager *self, gboolean sleep, GError **error)
{
	NMManagerPrivate *priv;
	GSList *iter;

	g_return_val_if_fail (NM_IS_MANAGER (self), FALSE);

	priv = NM_MANAGER_GET_PRIVATE (self);

	if (priv->sleeping == sleep) {
		g_set_error (error,
		             NM_MANAGER_ERROR, NM_MANAGER_ERROR_ALREADY_ASLEEP_OR_AWAKE,
		             "Already %s", sleep ? "asleep" : "awake");		
		return FALSE;
	}

	priv->sleeping = sleep;

	/* Update "NetworkingEnabled" key in state file */
	if (priv->state_file) {
		GError *err = NULL;
		gboolean networking_enabled = !sleep;

		if (!write_value_to_state_file (priv->state_file,
		                                "main", "NetworkingEnabled",
		                                G_TYPE_BOOLEAN, (gpointer) &networking_enabled,
		                                &err)) {
			nm_log_warn (LOGD_SUSPEND, "writing to state file %s failed: (%d) %s.",
			             priv->state_file,
			             err ? err->code : -1,
			             (err && err->message) ? err->message : "unknown");
		}

	}

	if (sleep) {
		nm_log_info (LOGD_SUSPEND, "sleeping...");

		/* Just deactivate and down all devices from the device list,
		 * we'll remove them in 'wake' for speed's sake.
		 */
		for (iter = priv->devices; iter; iter = iter->next)
			nm_device_set_managed (NM_DEVICE (iter->data), FALSE, NM_DEVICE_STATE_REASON_SLEEPING);
	} else {
		const GSList *unmanaged_specs;

		nm_log_info (LOGD_SUSPEND, "waking up...");

		unmanaged_specs = nm_sysconfig_settings_get_unmanaged_specs (priv->sys_settings);

		/* Ensure rfkill state is up-to-date since we don't respond to state
		 * changes during sleep.
		 */
		nm_manager_rfkill_update (self, RFKILL_TYPE_UNKNOWN);

		/* Re-manage managed devices */
		for (iter = priv->devices; iter; iter = iter->next) {
			NMDevice *device = NM_DEVICE (iter->data);
			guint i;

			/* enable/disable wireless devices since that we don't respond
			 * to killswitch changes during sleep.
			 */
			for (i = 0; i < RFKILL_TYPE_MAX; i++) {
				RadioState *rstate = &priv->radio_states[i];
				gboolean enabled = (rstate->hw_enabled && rstate->enabled);
				RfKillType devtype = RFKILL_TYPE_UNKNOWN;

				if (rstate->desc) {
					nm_log_dbg (LOGD_RFKILL, "%s %s devices (hw_enabled %d, enabled %d)",
					            enabled ? "enabling" : "disabling",
					            rstate->desc, rstate->hw_enabled, rstate->enabled);
				}

				g_object_get (G_OBJECT (device), NM_DEVICE_INTERFACE_RFKILL_TYPE, &devtype, NULL);
				if (devtype == rstate->rtype)
					nm_device_interface_set_enabled (NM_DEVICE_INTERFACE (device), enabled);
			}

			nm_device_clear_autoconnect_inhibit (device);
			if (nm_device_interface_spec_match_list (NM_DEVICE_INTERFACE (device), unmanaged_specs))
				nm_device_set_managed (device, FALSE, NM_DEVICE_STATE_REASON_NOW_UNMANAGED);
			else
				nm_device_set_managed (device, TRUE, NM_DEVICE_STATE_REASON_NOW_MANAGED);
		}

		/* Ask for new bluetooth devices */
		bluez_manager_resync_devices (self);
	}

	nm_manager_update_state (self);

	g_object_notify (G_OBJECT (self), NM_MANAGER_SLEEPING);
	return TRUE;
}

/* Legacy 0.6 compatibility interface */

static gboolean
impl_manager_legacy_sleep (NMManager *manager, GError **error)
{
	return impl_manager_sleep (manager, TRUE, error);
}

static gboolean
impl_manager_legacy_wake  (NMManager *manager, GError **error)
{
	return impl_manager_sleep (manager, FALSE, error);
}

static gboolean
impl_manager_legacy_state (NMManager *manager, guint32 *state, GError **err)
{
	NMManagerPrivate *priv = NM_MANAGER_GET_PRIVATE (manager);

	nm_manager_update_state (manager);
	*state = priv->state;
	return TRUE;
}

static gboolean
impl_manager_set_logging (NMManager *manager,
                          const char *level,
                          const char *domains,
                          GError **error)
{
	if (nm_logging_setup (level, domains, error)) {
		char *new_domains = nm_logging_domains_to_string ();

		nm_log_info (LOGD_CORE, "logging: level '%s' domains '%s'",
		             nm_logging_level_to_string (),
		             new_domains);
		g_free (new_domains);
		return TRUE;
	}
	return FALSE;
}

/* Connections */

static int
connection_sort (gconstpointer pa, gconstpointer pb)
{
	NMConnection *a = NM_CONNECTION (pa);
	NMSettingConnection *con_a;
	NMConnection *b = NM_CONNECTION (pb);
	NMSettingConnection *con_b;

	con_a = (NMSettingConnection *) nm_connection_get_setting (a, NM_TYPE_SETTING_CONNECTION);
	g_assert (con_a);
	con_b = (NMSettingConnection *) nm_connection_get_setting (b, NM_TYPE_SETTING_CONNECTION);
	g_assert (con_b);

	if (nm_setting_connection_get_autoconnect (con_a) != nm_setting_connection_get_autoconnect (con_b)) {
		if (nm_setting_connection_get_autoconnect (con_a))
			return -1;
		return 1;
	}

	if (nm_setting_connection_get_timestamp (con_a) > nm_setting_connection_get_timestamp (con_b))
		return -1;
	else if (nm_setting_connection_get_timestamp (con_a) == nm_setting_connection_get_timestamp (con_b))
		return 0;
	return 1;
}

static void
connections_to_slist (gpointer key, gpointer value, gpointer user_data)
{
	GSList **list = (GSList **) user_data;

	*list = g_slist_insert_sorted (*list, g_object_ref (value), connection_sort);
}

/* Returns a GSList of referenced NMConnection objects, caller must
 * unref the connections in the list and destroy the list.
 */
GSList *
nm_manager_get_connections (NMManager *manager,
                            NMConnectionScope scope)
{
	NMManagerPrivate *priv;
	GSList *list = NULL;

	g_return_val_if_fail (NM_IS_MANAGER (manager), NULL);

	priv = NM_MANAGER_GET_PRIVATE (manager);
	if (scope == NM_CONNECTION_SCOPE_USER)
		g_hash_table_foreach (priv->user_connections, connections_to_slist, &list);
	else if (scope == NM_CONNECTION_SCOPE_SYSTEM)
		g_hash_table_foreach (priv->system_connections, connections_to_slist, &list);
	else
		nm_log_err (LOGD_CORE, "unknown NMConnectionScope %d", scope);
	return list;
}

NMConnection *
nm_manager_get_connection_by_object_path (NMManager *manager,
                                          NMConnectionScope scope,
                                          const char *path)
{
	NMManagerPrivate *priv;
	NMConnection *connection = NULL;

	g_return_val_if_fail (NM_IS_MANAGER (manager), NULL);
	g_return_val_if_fail (path != NULL, NULL);

	priv = NM_MANAGER_GET_PRIVATE (manager);
	if (scope == NM_CONNECTION_SCOPE_USER)
		connection = (NMConnection *) g_hash_table_lookup (priv->user_connections, path);
	else if (scope == NM_CONNECTION_SCOPE_SYSTEM)
		connection = (NMConnection *) g_hash_table_lookup (priv->system_connections, path);
	else
		nm_log_err (LOGD_CORE, "unknown NMConnectionScope %d", scope);
	return connection;
}

GPtrArray *
nm_manager_get_active_connections_by_connection (NMManager *manager,
                                                 NMConnection *connection)
{
	return get_active_connections (manager, connection);
}

void
nm_manager_start (NMManager *self)
{
	NMManagerPrivate *priv = NM_MANAGER_GET_PRIVATE (self);
	guint i;

	/* Set initial radio enabled/disabled state */
	for (i = 0; i < RFKILL_TYPE_MAX; i++) {
		RadioState *rstate = &priv->radio_states[i];
		gboolean enabled = TRUE, hw_enabled = TRUE;

		if (!rstate->desc)
			continue;

		switch (nm_udev_manager_get_rfkill_state (priv->udev_mgr, i)) {
		case RFKILL_UNBLOCKED:
			enabled = TRUE;
			hw_enabled = TRUE;
			break;
		case RFKILL_SOFT_BLOCKED:
			enabled = FALSE;
			hw_enabled = TRUE;
			break;
		case RFKILL_HARD_BLOCKED:
			enabled = FALSE;
			hw_enabled = FALSE;
			break;
		default:
			break;
		}

		rstate->hw_enabled = hw_enabled;
		nm_log_info (LOGD_RFKILL, "%s %s by radio killswitch; %s by state file",
		             rstate->desc,
		             (rstate->hw_enabled && enabled) ? "enabled" : "disabled",
		             (rstate->enabled) ? "enabled" : "disabled");
		manager_set_radio_enabled (self, rstate, rstate->enabled && enabled);
	}

	/* Log overall networking status - asleep/running */
	nm_log_info (LOGD_CORE, "Networking is %s by state file",
	             priv->sleeping ? "disabled" : "enabled");

	system_unmanaged_devices_changed_cb (priv->sys_settings, NULL, self);
	system_hostname_changed_cb (priv->sys_settings, NULL, self);
	system_query_connections (self);

	/* Get user connections if the user settings service is around, otherwise
	 * they will be queried when the user settings service shows up on the
	 * bus in nm_manager_name_owner_changed().
	 */
	if (nm_dbus_manager_name_has_owner (priv->dbus_mgr, NM_DBUS_SERVICE_USER_SETTINGS))
		user_query_connections (self);

	nm_udev_manager_query_devices (priv->udev_mgr);
	bluez_manager_resync_devices (self);
}

NMManager *
nm_manager_get (const char *config_file,
                const char *plugins,
                const char *state_file,
                gboolean initial_net_enabled,
                gboolean initial_wifi_enabled,
                gboolean initial_wwan_enabled,
				gboolean initial_wimax_enabled,
                GError **error)
{
	static NMManager *singleton = NULL;
	NMManagerPrivate *priv;
	DBusGConnection *bus;

	if (singleton)
		return g_object_ref (singleton);

	singleton = (NMManager *) g_object_new (NM_TYPE_MANAGER, NULL);
	g_assert (singleton);

	priv = NM_MANAGER_GET_PRIVATE (singleton);

	bus = nm_dbus_manager_get_connection (priv->dbus_mgr);
	g_assert (bus);

	priv->sys_settings = nm_sysconfig_settings_new (config_file, plugins, bus, error);
	if (!priv->sys_settings) {
		g_object_unref (singleton);
		return NULL;
	}
	nm_settings_service_export (NM_SETTINGS_SERVICE (priv->sys_settings));

	priv->config_file = g_strdup (config_file);

	priv->state_file = g_strdup (state_file);

	priv->sleeping = !initial_net_enabled;

	priv->radio_states[RFKILL_TYPE_WLAN].enabled = initial_wifi_enabled;
	priv->radio_states[RFKILL_TYPE_WWAN].enabled = initial_wwan_enabled;
	priv->radio_states[RFKILL_TYPE_WIMAX].enabled = initial_wimax_enabled;

	g_signal_connect (priv->sys_settings, "notify::" NM_SYSCONFIG_SETTINGS_UNMANAGED_SPECS,
	                  G_CALLBACK (system_unmanaged_devices_changed_cb), singleton);
	g_signal_connect (priv->sys_settings, "notify::" NM_SETTINGS_SYSTEM_INTERFACE_HOSTNAME,
	                  G_CALLBACK (system_hostname_changed_cb), singleton);
	g_signal_connect (priv->sys_settings, "new-connection",
	                  G_CALLBACK (system_new_connection_cb), singleton);

	dbus_g_connection_register_g_object (nm_dbus_manager_get_connection (priv->dbus_mgr),
	                                     NM_DBUS_PATH,
	                                     G_OBJECT (singleton));

	g_signal_connect (priv->dbus_mgr,
	                  "name-owner-changed",
	                  G_CALLBACK (nm_manager_name_owner_changed),
	                  singleton);

	priv->udev_mgr = nm_udev_manager_new ();
	g_signal_connect (priv->udev_mgr,
	                  "device-added",
	                  G_CALLBACK (udev_device_added_cb),
	                  singleton);
	g_signal_connect (priv->udev_mgr,
	                  "device-removed",
	                  G_CALLBACK (udev_device_removed_cb),
	                  singleton);
	g_signal_connect (priv->udev_mgr,
	                  "rfkill-changed",
	                  G_CALLBACK (udev_manager_rfkill_changed_cb),
	                  singleton);

	priv->bluez_mgr = nm_bluez_manager_get ();

	g_signal_connect (priv->bluez_mgr,
			  "bdaddr-added",
			  G_CALLBACK (bluez_manager_bdaddr_added_cb),
			  singleton);

	g_signal_connect (priv->bluez_mgr,
			  "bdaddr-removed",
			  G_CALLBACK (bluez_manager_bdaddr_removed_cb),
			  singleton);

	return singleton;
}

static void
dispose (GObject *object)
{
	NMManager *manager = NM_MANAGER (object);
	NMManagerPrivate *priv = NM_MANAGER_GET_PRIVATE (manager);

	if (priv->disposed) {
		G_OBJECT_CLASS (nm_manager_parent_class)->dispose (object);
		return;
	}
	priv->disposed = TRUE;

	pending_connection_info_destroy (priv->pending_connection_info);
	priv->pending_connection_info = NULL;

	while (g_slist_length (priv->secrets_calls))
		free_get_secrets_info ((GetSecretsInfo *) priv->secrets_calls->data);

	while (g_slist_length (priv->devices)) {
		priv->devices = remove_one_device (manager,
		                                   priv->devices,
		                                   NM_DEVICE (priv->devices->data),
		                                   TRUE,
		                                   FALSE);
	}

	user_destroy_connections (manager);
	g_hash_table_destroy (priv->user_connections);
	priv->user_connections = NULL;

	g_hash_table_foreach (priv->system_connections, emit_removed, manager);
	g_hash_table_remove_all (priv->system_connections);
	g_hash_table_destroy (priv->system_connections);
	priv->system_connections = NULL;

	g_free (priv->hostname);
	g_free (priv->config_file);

	if (priv->sys_settings) {
		g_object_unref (priv->sys_settings);
		priv->sys_settings = NULL;
	}

	if (priv->vpn_manager_id) {
		g_source_remove (priv->vpn_manager_id);
		priv->vpn_manager_id = 0;
	}
	g_object_unref (priv->vpn_manager);

	if (priv->modem_added_id) {
		g_source_remove (priv->modem_added_id);
		priv->modem_added_id = 0;
	}
	if (priv->modem_removed_id) {
		g_source_remove (priv->modem_removed_id);
		priv->modem_removed_id = 0;
	}
	g_object_unref (priv->modem_manager);

	g_object_unref (priv->dbus_mgr);
	if (priv->bluez_mgr)
		g_object_unref (priv->bluez_mgr);

	G_OBJECT_CLASS (nm_manager_parent_class)->dispose (object);
}

static void
set_property (GObject *object, guint prop_id,
			  const GValue *value, GParamSpec *pspec)
{
	NMManager *self = NM_MANAGER (object);
	NMManagerPrivate *priv = NM_MANAGER_GET_PRIVATE (self);

	switch (prop_id) {
	case PROP_WIRELESS_ENABLED:
		manager_set_radio_enabled (NM_MANAGER (object),
		                           &priv->radio_states[RFKILL_TYPE_WLAN],
		                           g_value_get_boolean (value));
		break;
	case PROP_WWAN_ENABLED:
		manager_set_radio_enabled (NM_MANAGER (object),
		                           &priv->radio_states[RFKILL_TYPE_WWAN],
		                           g_value_get_boolean (value));
		break;
	case PROP_WIMAX_ENABLED:
		manager_set_radio_enabled (NM_MANAGER (object),
		                           &priv->radio_states[RFKILL_TYPE_WIMAX],
		                           g_value_get_boolean (value));
		break;
	default:
		G_OBJECT_WARN_INVALID_PROPERTY_ID (object, prop_id, pspec);
		break;
	}
}

static void
get_property (GObject *object, guint prop_id,
			  GValue *value, GParamSpec *pspec)
{
	NMManager *self = NM_MANAGER (object);
	NMManagerPrivate *priv = NM_MANAGER_GET_PRIVATE (self);

	switch (prop_id) {
	case PROP_STATE:
		nm_manager_update_state (self);
		g_value_set_uint (value, priv->state);
		break;
	case PROP_WIRELESS_ENABLED:
		g_value_set_boolean (value, priv->radio_states[RFKILL_TYPE_WLAN].enabled);
		break;
	case PROP_WIRELESS_HARDWARE_ENABLED:
		g_value_set_boolean (value, priv->radio_states[RFKILL_TYPE_WLAN].hw_enabled);
		break;
	case PROP_WWAN_ENABLED:
		g_value_set_boolean (value, priv->radio_states[RFKILL_TYPE_WWAN].enabled);
		break;
	case PROP_WWAN_HARDWARE_ENABLED:
		g_value_set_boolean (value, priv->radio_states[RFKILL_TYPE_WWAN].hw_enabled);
		break;
	case PROP_WIMAX_ENABLED:
		g_value_set_boolean (value, priv->radio_states[RFKILL_TYPE_WIMAX].enabled);
		break;
	case PROP_WIMAX_HARDWARE_ENABLED:
		g_value_set_boolean (value, priv->radio_states[RFKILL_TYPE_WIMAX].hw_enabled);
		break;
	case PROP_ACTIVE_CONNECTIONS:
		g_value_take_boxed (value, get_active_connections (self, NULL));
		break;
	case PROP_HOSTNAME:
		g_value_set_string (value, priv->hostname);
		break;
	case PROP_SLEEPING:
		g_value_set_boolean (value, priv->sleeping);
		break;
	default:
		G_OBJECT_WARN_INVALID_PROPERTY_ID (object, prop_id, pspec);
		break;
	}
}

static void
nm_manager_init (NMManager *manager)
{
	NMManagerPrivate *priv = NM_MANAGER_GET_PRIVATE (manager);
	DBusGConnection *g_connection;
	guint id, i;

	/* Initialize rfkill structures and states */
	memset (priv->radio_states, 0, sizeof (priv->radio_states));

	priv->radio_states[RFKILL_TYPE_WLAN].enabled = TRUE;
	priv->radio_states[RFKILL_TYPE_WLAN].key = "WirelessEnabled";
	priv->radio_states[RFKILL_TYPE_WLAN].prop = NM_MANAGER_WIRELESS_ENABLED;
	priv->radio_states[RFKILL_TYPE_WLAN].hw_prop = NM_MANAGER_WIRELESS_HARDWARE_ENABLED;
	priv->radio_states[RFKILL_TYPE_WLAN].desc = "WiFi";
	priv->radio_states[RFKILL_TYPE_WLAN].other_enabled_func = nm_manager_get_ipw_rfkill_state;
	priv->radio_states[RFKILL_TYPE_WLAN].rtype = RFKILL_TYPE_WLAN;

	priv->radio_states[RFKILL_TYPE_WWAN].enabled = TRUE;
	priv->radio_states[RFKILL_TYPE_WWAN].key = "WWANEnabled";
	priv->radio_states[RFKILL_TYPE_WWAN].prop = NM_MANAGER_WWAN_ENABLED;
	priv->radio_states[RFKILL_TYPE_WWAN].hw_prop = NM_MANAGER_WWAN_HARDWARE_ENABLED;
	priv->radio_states[RFKILL_TYPE_WWAN].desc = "WWAN";
	priv->radio_states[RFKILL_TYPE_WWAN].other_enabled_func = nm_manager_get_modem_enabled_state;
	priv->radio_states[RFKILL_TYPE_WWAN].rtype = RFKILL_TYPE_WWAN;

	priv->radio_states[RFKILL_TYPE_WIMAX].enabled = TRUE;
	priv->radio_states[RFKILL_TYPE_WIMAX].key = "WiMAXEnabled";
	priv->radio_states[RFKILL_TYPE_WIMAX].prop = NULL;
	priv->radio_states[RFKILL_TYPE_WIMAX].hw_prop = NULL;
	priv->radio_states[RFKILL_TYPE_WIMAX].desc = "WiMAX";
	priv->radio_states[RFKILL_TYPE_WIMAX].other_enabled_func = NULL;
	priv->radio_states[RFKILL_TYPE_WIMAX].rtype = RFKILL_TYPE_WIMAX;

	priv->radio_states[RFKILL_TYPE_WIMAX].enabled = TRUE;
	priv->radio_states[RFKILL_TYPE_WIMAX].key = "WimaxEnabled";
	priv->radio_states[RFKILL_TYPE_WIMAX].prop = NM_MANAGER_WIMAX_ENABLED;
	priv->radio_states[RFKILL_TYPE_WIMAX].hw_prop = NM_MANAGER_WIMAX_HARDWARE_ENABLED;
	priv->radio_states[RFKILL_TYPE_WIMAX].desc = "WiMAX";
	priv->radio_states[RFKILL_TYPE_WIMAX].other_enabled_func = NULL;
	priv->radio_states[RFKILL_TYPE_WIMAX].object_filter_func = rfkill_wimax_filter;

	for (i = 0; i < RFKILL_TYPE_MAX; i++)
		priv->radio_states[i].hw_enabled = TRUE;

	priv->sleeping = FALSE;
	priv->state = NM_STATE_DISCONNECTED;

	priv->dbus_mgr = nm_dbus_manager_get ();

	priv->user_connections = g_hash_table_new_full (g_str_hash,
	                                                g_str_equal,
	                                                g_free,
	                                                g_object_unref);

	priv->system_connections = g_hash_table_new_full (g_str_hash,
	                                                  g_str_equal,
	                                                  g_free,
	                                                  g_object_unref);

	priv->modem_manager = nm_modem_manager_get ();
	priv->modem_added_id = g_signal_connect (priv->modem_manager, "modem-added",
	                                         G_CALLBACK (modem_added), manager);
	priv->modem_removed_id = g_signal_connect (priv->modem_manager, "modem-removed",
	                                           G_CALLBACK (modem_removed), manager);

	priv->vpn_manager = nm_vpn_manager_get ();
	id = g_signal_connect (G_OBJECT (priv->vpn_manager), "connection-deactivated",
	                       G_CALLBACK (vpn_manager_connection_deactivated_cb), manager);
	priv->vpn_manager_id = id;

	g_connection = nm_dbus_manager_get_connection (priv->dbus_mgr);

	/* avahi-autoipd stuff */
	priv->aipd_proxy = dbus_g_proxy_new_for_name (g_connection,
	                                              NM_AUTOIP_DBUS_SERVICE,
	                                              "/",
	                                              NM_AUTOIP_DBUS_IFACE);
	if (priv->aipd_proxy) {
		dbus_g_object_register_marshaller (_nm_marshal_VOID__STRING_STRING_STRING,
		                                   G_TYPE_NONE,
		                                   G_TYPE_STRING, G_TYPE_STRING, G_TYPE_STRING,
		                                   G_TYPE_INVALID);

		dbus_g_proxy_add_signal (priv->aipd_proxy,
		                         "Event",
		                         G_TYPE_STRING, G_TYPE_STRING, G_TYPE_STRING,
		                         G_TYPE_INVALID);

		dbus_g_proxy_connect_signal (priv->aipd_proxy, "Event",
		                             G_CALLBACK (aipd_handle_event),
		                             manager,
		                             NULL);
	} else
		nm_log_warn (LOGD_AUTOIP4, "could not initialize avahi-autoipd D-Bus proxy");
}

static void
nm_manager_class_init (NMManagerClass *manager_class)
{
	GObjectClass *object_class = G_OBJECT_CLASS (manager_class);

	g_type_class_add_private (manager_class, sizeof (NMManagerPrivate));

	/* virtual methods */
	manager_class->connection_added = connection_added_default_handler;

	object_class->set_property = set_property;
	object_class->get_property = get_property;
	object_class->dispose = dispose;

	/* properties */
	g_object_class_install_property
		(object_class, PROP_STATE,
		 g_param_spec_uint (NM_MANAGER_STATE,
		                    "State",
		                    "Current state",
		                    0, NM_STATE_DISCONNECTED, 0,
		                    G_PARAM_READABLE));

	g_object_class_install_property
		(object_class, PROP_WIRELESS_ENABLED,
		 g_param_spec_boolean (NM_MANAGER_WIRELESS_ENABLED,
		                       "WirelessEnabled",
		                       "Is wireless enabled",
		                       TRUE,
		                       G_PARAM_READWRITE));

	g_object_class_install_property
		(object_class, PROP_WIRELESS_HARDWARE_ENABLED,
		 g_param_spec_boolean (NM_MANAGER_WIRELESS_HARDWARE_ENABLED,
		                       "WirelessHardwareEnabled",
		                       "RF kill state",
		                       TRUE,
		                       G_PARAM_READABLE));

	g_object_class_install_property
		(object_class, PROP_WWAN_ENABLED,
		 g_param_spec_boolean (NM_MANAGER_WWAN_ENABLED,
		                       "WwanEnabled",
		                       "Is mobile broadband enabled",
		                       TRUE,
		                       G_PARAM_READWRITE));

	g_object_class_install_property
		(object_class, PROP_WWAN_HARDWARE_ENABLED,
		 g_param_spec_boolean (NM_MANAGER_WWAN_HARDWARE_ENABLED,
		                       "WwanHardwareEnabled",
		                       "Whether WWAN is disabled by a hardware switch or not",
		                       TRUE,
		                       G_PARAM_READABLE));

	g_object_class_install_property
		(object_class, PROP_WIMAX_ENABLED,
		 g_param_spec_boolean (NM_MANAGER_WIMAX_ENABLED,
		                       "WimaxEnabled",
		                       "Is WiMAX enabled",
		                       TRUE,
		                       G_PARAM_READWRITE));

	g_object_class_install_property
		(object_class, PROP_WIMAX_HARDWARE_ENABLED,
		 g_param_spec_boolean (NM_MANAGER_WIMAX_HARDWARE_ENABLED,
		                       "WimaxHardwareEnabled",
		                       "Whether WiMAX is disabled by a hardware switch or not",
		                       TRUE,
		                       G_PARAM_READABLE));

	g_object_class_install_property
		(object_class, PROP_ACTIVE_CONNECTIONS,
		 g_param_spec_boxed (NM_MANAGER_ACTIVE_CONNECTIONS,
		                     "Active connections",
		                     "Active connections",
		                     DBUS_TYPE_G_ARRAY_OF_OBJECT_PATH,
		                     G_PARAM_READABLE));

	/* Hostname is not exported over D-Bus */
	g_object_class_install_property
		(object_class, PROP_HOSTNAME,
		 g_param_spec_string (NM_MANAGER_HOSTNAME,
		                      "Hostname",
		                      "Hostname",
		                      NULL,
		                      G_PARAM_READABLE | NM_PROPERTY_PARAM_NO_EXPORT));

	g_object_class_install_property
		(object_class, PROP_SLEEPING,
		 g_param_spec_boolean (NM_MANAGER_SLEEPING,
		                       "Sleeping",
		                       "Sleeping",
		                       FALSE,
		                       G_PARAM_READABLE | NM_PROPERTY_PARAM_NO_EXPORT));

	/* signals */
	signals[DEVICE_ADDED] =
		g_signal_new ("device-added",
		              G_OBJECT_CLASS_TYPE (object_class),
		              G_SIGNAL_RUN_FIRST,
		              G_STRUCT_OFFSET (NMManagerClass, device_added),
		              NULL, NULL,
		              g_cclosure_marshal_VOID__OBJECT,
		              G_TYPE_NONE, 1, G_TYPE_OBJECT);

	signals[DEVICE_REMOVED] =
		g_signal_new ("device-removed",
		              G_OBJECT_CLASS_TYPE (object_class),
		              G_SIGNAL_RUN_FIRST,
		              G_STRUCT_OFFSET (NMManagerClass, device_removed),
		              NULL, NULL,
		              g_cclosure_marshal_VOID__OBJECT,
		              G_TYPE_NONE, 1, G_TYPE_OBJECT);

	signals[STATE_CHANGED] =
		g_signal_new ("state-changed",
		              G_OBJECT_CLASS_TYPE (object_class),
		              G_SIGNAL_RUN_FIRST,
		              G_STRUCT_OFFSET (NMManagerClass, state_changed),
		              NULL, NULL,
		              g_cclosure_marshal_VOID__UINT,
		              G_TYPE_NONE, 1, G_TYPE_UINT);

	signals[PROPERTIES_CHANGED] =
		nm_properties_changed_signal_new (object_class,
		                                  G_STRUCT_OFFSET (NMManagerClass, properties_changed));

	signals[CONNECTIONS_ADDED] =
		g_signal_new ("connections-added",
		              G_OBJECT_CLASS_TYPE (object_class),
		              G_SIGNAL_RUN_FIRST,
		              G_STRUCT_OFFSET (NMManagerClass, connections_added),
		              NULL, NULL,
		              g_cclosure_marshal_VOID__UINT,
		              G_TYPE_NONE, 1, G_TYPE_UINT);

	signals[CONNECTION_ADDED] =
		g_signal_new ("connection-added",
		              G_OBJECT_CLASS_TYPE (object_class),
		              G_SIGNAL_RUN_FIRST,
		              G_STRUCT_OFFSET (NMManagerClass, connection_added),
		              NULL, NULL,
		              _nm_marshal_VOID__OBJECT_UINT,
		              G_TYPE_NONE, 2, G_TYPE_OBJECT, G_TYPE_UINT);

	signals[CONNECTION_UPDATED] =
		g_signal_new ("connection-updated",
		              G_OBJECT_CLASS_TYPE (object_class),
		              G_SIGNAL_RUN_FIRST,
		              G_STRUCT_OFFSET (NMManagerClass, connection_updated),
		              NULL, NULL,
		              _nm_marshal_VOID__OBJECT_UINT,
		              G_TYPE_NONE, 2, G_TYPE_OBJECT, G_TYPE_UINT);

	signals[CONNECTION_REMOVED] =
		g_signal_new ("connection-removed",
		              G_OBJECT_CLASS_TYPE (object_class),
		              G_SIGNAL_RUN_FIRST,
		              G_STRUCT_OFFSET (NMManagerClass, connection_removed),
		              NULL, NULL,
		              _nm_marshal_VOID__OBJECT_UINT,
		              G_TYPE_NONE, 2, G_TYPE_OBJECT, G_TYPE_UINT);

	/* StateChange is DEPRECATED */
	signals[STATE_CHANGE] =
		g_signal_new ("state-change",
		              G_OBJECT_CLASS_TYPE (object_class),
		              G_SIGNAL_RUN_FIRST,
		              0, NULL, NULL,
		              g_cclosure_marshal_VOID__UINT,
		              G_TYPE_NONE, 1, G_TYPE_UINT);

	dbus_g_object_type_install_info (G_TYPE_FROM_CLASS (manager_class),
	                                 &dbus_glib_nm_manager_object_info);

	dbus_g_error_domain_register (NM_MANAGER_ERROR, NULL, NM_TYPE_MANAGER_ERROR);
	dbus_g_error_domain_register (NM_LOGGING_ERROR, "org.freedesktop.NetworkManager.Logging", NM_TYPE_LOGGING_ERROR);
}
<|MERGE_RESOLUTION|>--- conflicted
+++ resolved
@@ -36,14 +36,10 @@
 #include "nm-device-ethernet.h"
 #include "nm-device-wifi.h"
 #include "nm-device-olpc-mesh.h"
-<<<<<<< HEAD
 #include "nm-wimax-device.h"
-#include "NetworkManagerSystem.h"
-=======
 #include "nm-device-cdma.h"
 #include "nm-device-gsm.h"
 #include "nm-system.h"
->>>>>>> 87ac1bd5
 #include "nm-properties-changed-signal.h"
 #include "nm-setting-bluetooth.h"
 #include "nm-setting-connection.h"
@@ -1375,27 +1371,6 @@
 	return wwan_state;
 }
 
-<<<<<<< HEAD
-static gboolean
-rfkill_wlan_filter (GObject *object)
-{
-	return NM_IS_DEVICE_WIFI (object);
-}
-
-static gboolean
-rfkill_wwan_filter (GObject *object)
-{
-	return NM_IS_MODEM (object);
-}
-
-static gboolean
-rfkill_wimax_filter (GObject *object)
-{
-	return NM_IS_WIMAX_DEVICE (object);
-}
-
-=======
->>>>>>> 87ac1bd5
 static void
 manager_rfkill_update_one_type (NMManager *self,
                                 RadioState *rstate,
@@ -3218,19 +3193,11 @@
 
 	priv->radio_states[RFKILL_TYPE_WIMAX].enabled = TRUE;
 	priv->radio_states[RFKILL_TYPE_WIMAX].key = "WiMAXEnabled";
-	priv->radio_states[RFKILL_TYPE_WIMAX].prop = NULL;
-	priv->radio_states[RFKILL_TYPE_WIMAX].hw_prop = NULL;
-	priv->radio_states[RFKILL_TYPE_WIMAX].desc = "WiMAX";
-	priv->radio_states[RFKILL_TYPE_WIMAX].other_enabled_func = NULL;
-	priv->radio_states[RFKILL_TYPE_WIMAX].rtype = RFKILL_TYPE_WIMAX;
-
-	priv->radio_states[RFKILL_TYPE_WIMAX].enabled = TRUE;
-	priv->radio_states[RFKILL_TYPE_WIMAX].key = "WimaxEnabled";
 	priv->radio_states[RFKILL_TYPE_WIMAX].prop = NM_MANAGER_WIMAX_ENABLED;
 	priv->radio_states[RFKILL_TYPE_WIMAX].hw_prop = NM_MANAGER_WIMAX_HARDWARE_ENABLED;
 	priv->radio_states[RFKILL_TYPE_WIMAX].desc = "WiMAX";
 	priv->radio_states[RFKILL_TYPE_WIMAX].other_enabled_func = NULL;
-	priv->radio_states[RFKILL_TYPE_WIMAX].object_filter_func = rfkill_wimax_filter;
+	priv->radio_states[RFKILL_TYPE_WIMAX].rtype = RFKILL_TYPE_WIMAX;
 
 	for (i = 0; i < RFKILL_TYPE_MAX; i++)
 		priv->radio_states[i].hw_enabled = TRUE;
