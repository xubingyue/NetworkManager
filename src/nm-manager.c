/* -*- Mode: C; tab-width: 4; indent-tabs-mode: t; c-basic-offset: 4 -*- */
/* NetworkManager -- Network link manager
 *
 * This program is free software; you can redistribute it and/or modify
 * it under the terms of the GNU General Public License as published by
 * the Free Software Foundation; either version 2 of the License, or
 * (at your option) any later version.
 *
 * This program is distributed in the hope that it will be useful,
 * but WITHOUT ANY WARRANTY; without even the implied warranty of
 * MERCHANTABILITY or FITNESS FOR A PARTICULAR PURPOSE.  See the
 * GNU General Public License for more details.
 *
 * You should have received a copy of the GNU General Public License along
 * with this program; if not, write to the Free Software Foundation, Inc.,
 * 51 Franklin Street, Fifth Floor, Boston, MA 02110-1301 USA.
 *
 * Copyright (C) 2007 - 2009 Novell, Inc.
 * Copyright (C) 2007 - 2009 Red Hat, Inc.
 */

#include <netinet/ether.h>
#include <string.h>
#include <dbus/dbus-glib-lowlevel.h>
#include <dbus/dbus-glib.h>

#include "nm-glib-compat.h"
#include "nm-manager.h"
#include "nm-utils.h"
#include "nm-dbus-manager.h"
#include "nm-vpn-manager.h"
#include "nm-modem-manager.h"
#include "nm-device-bt.h"
#include "nm-device-interface.h"
#include "nm-device-private.h"
#include "nm-device-ethernet.h"
#include "nm-device-wifi.h"
#include "NetworkManagerSystem.h"
#include "nm-properties-changed-signal.h"
#include "nm-setting-bluetooth.h"
#include "nm-setting-connection.h"
#include "nm-setting-wireless.h"
#include "nm-setting-vpn.h"
#include "nm-marshal.h"
#include "nm-dbus-glib-types.h"
#include "nm-udev-manager.h"
#include "nm-hostname-provider.h"
#include "nm-bluez-manager.h"
#include "nm-bluez-common.h"
#include "nm-sysconfig-settings.h"
#include "nm-secrets-provider-interface.h"

#define NM_AUTOIP_DBUS_SERVICE "org.freedesktop.nm_avahi_autoipd"
#define NM_AUTOIP_DBUS_IFACE   "org.freedesktop.nm_avahi_autoipd"

static gboolean impl_manager_get_devices (NMManager *manager, GPtrArray **devices, GError **err);
static void impl_manager_activate_connection (NMManager *manager,
								  const char *service_name,
								  const char *connection_path,
								  const char *device_path,
								  const char *specific_object_path,
								  DBusGMethodInvocation *context);

static gboolean impl_manager_deactivate_connection (NMManager *manager,
                                                    const char *connection_path,
                                                    GError **error);

static gboolean impl_manager_sleep (NMManager *manager, gboolean sleep, GError **err);

/* Legacy 0.6 compatibility interface */

static gboolean impl_manager_legacy_sleep (NMManager *manager, GError **err);
static gboolean impl_manager_legacy_wake  (NMManager *manager, GError **err);
static gboolean impl_manager_legacy_state (NMManager *manager, guint32 *state, GError **err);

#include "nm-manager-glue.h"

static void user_destroy_connections (NMManager *manager);
static void manager_set_wireless_enabled (NMManager *manager, gboolean enabled);

static void connection_added_default_handler (NMManager *manager,
									 NMConnection *connection,
									 NMConnectionScope scope);

static void udev_device_added_cb (NMUdevManager *udev_mgr,
                                  GUdevDevice *device,
                                  NMDeviceCreatorFn creator_fn,
                                  gpointer user_data);

static void udev_device_removed_cb (NMUdevManager *udev_mgr,
                                    GUdevDevice *device,
                                    gpointer user_data);

static void udev_manager_rfkill_changed_cb (NMUdevManager *udev_mgr,
                                            RfKillState state,
                                            gpointer user_data);

static void bluez_manager_bdaddr_added_cb (NMBluezManager *bluez_mgr,
					   const char *bdaddr,
					   const char *name,
					   const char *object_path,
					   guint32 uuids,
					   NMManager *manager);

static void bluez_manager_bdaddr_removed_cb (NMBluezManager *bluez_mgr,
					     const char *bdaddr,
					     const char *object_path,
					     gpointer user_data);

static void bluez_manager_resync_devices (NMManager *self);

static void add_device (NMManager *self, NMDevice *device);

static void hostname_provider_init (NMHostnameProvider *provider_class);

#define SSD_POKE_INTERVAL 120
#define ORIGDEV_TAG "originating-device"

typedef struct {
	DBusGMethodInvocation *context;
	NMConnectionScope scope;
	char *connection_path;
	char *specific_object_path;
	char *device_path;
	guint timeout_id;
} PendingConnectionInfo;

typedef struct {
	char *config_file;

	GSList *devices;
	NMState state;

	NMDBusManager *dbus_mgr;
	NMUdevManager *udev_mgr;
	NMBluezManager *bluez_mgr;

	GHashTable *user_connections;
	DBusGProxy *user_proxy;

	GHashTable *system_connections;
	NMSysconfigSettings *sys_settings;
	char *hostname;

	GSList *secrets_calls;

	PendingConnectionInfo *pending_connection_info;
	gboolean wireless_enabled;
	gboolean wireless_hw_enabled;
	gboolean sleeping;

	NMVPNManager *vpn_manager;
	guint vpn_manager_id;

	NMModemManager *modem_manager;
	guint modem_added_id;
	guint modem_removed_id;

	DBusGProxy *aipd_proxy;

	gboolean disposed;
} NMManagerPrivate;

#define NM_MANAGER_GET_PRIVATE(o) (G_TYPE_INSTANCE_GET_PRIVATE ((o), NM_TYPE_MANAGER, NMManagerPrivate))

G_DEFINE_TYPE_EXTENDED (NMManager, nm_manager, G_TYPE_OBJECT, 0,
						G_IMPLEMENT_INTERFACE (NM_TYPE_HOSTNAME_PROVIDER,
											   hostname_provider_init))

enum {
	DEVICE_ADDED,
	DEVICE_REMOVED,
	STATE_CHANGED,
	STATE_CHANGE,  /* DEPRECATED */
	PROPERTIES_CHANGED,
	CONNECTIONS_ADDED,
	CONNECTION_ADDED,
	CONNECTION_UPDATED,
	CONNECTION_REMOVED,

	LAST_SIGNAL
};

static guint signals[LAST_SIGNAL] = { 0 };

enum {
	PROP_0,
	PROP_STATE,
	PROP_WIRELESS_ENABLED,
	PROP_WIRELESS_HARDWARE_ENABLED,
	PROP_ACTIVE_CONNECTIONS,

	/* Not exported */
	PROP_HOSTNAME,

	LAST_PROP
};

typedef enum
{
	NM_MANAGER_ERROR_UNKNOWN_CONNECTION = 0,
	NM_MANAGER_ERROR_UNKNOWN_DEVICE,
	NM_MANAGER_ERROR_UNMANAGED_DEVICE,
	NM_MANAGER_ERROR_INVALID_SERVICE,
	NM_MANAGER_ERROR_SYSTEM_CONNECTION,
	NM_MANAGER_ERROR_PERMISSION_DENIED,
	NM_MANAGER_ERROR_CONNECTION_NOT_ACTIVE,
	NM_MANAGER_ERROR_ALREADY_ASLEEP_OR_AWAKE,
} NMManagerError;

#define NM_MANAGER_ERROR (nm_manager_error_quark ())
#define NM_TYPE_MANAGER_ERROR (nm_manager_error_get_type ()) 

static GQuark
nm_manager_error_quark (void)
{
	static GQuark quark = 0;
	if (!quark)
		quark = g_quark_from_static_string ("nm-manager-error");
	return quark;
}

/* This should really be standard. */
#define ENUM_ENTRY(NAME, DESC) { NAME, "" #NAME "", DESC }

static GType
nm_manager_error_get_type (void)
{
	static GType etype = 0;

	if (etype == 0) {
		static const GEnumValue values[] = {
			/* Connection was not provided by any known settings service. */
			ENUM_ENTRY (NM_MANAGER_ERROR_UNKNOWN_CONNECTION, "UnknownConnection"),
			/* Unknown device. */
			ENUM_ENTRY (NM_MANAGER_ERROR_UNKNOWN_DEVICE, "UnknownDevice"),
			/* Unmanaged device. */
			ENUM_ENTRY (NM_MANAGER_ERROR_UNMANAGED_DEVICE, "UnmanagedDevice"),
			/* Invalid settings service (not a recognized system or user
			 * settings service name)
			 */
			ENUM_ENTRY (NM_MANAGER_ERROR_INVALID_SERVICE, "InvalidService"),
			/* Connection was superceded by a system connection. */
			ENUM_ENTRY (NM_MANAGER_ERROR_SYSTEM_CONNECTION, "SystemConnection"),
			/* User does not have the permission to activate this connection. */
			ENUM_ENTRY (NM_MANAGER_ERROR_PERMISSION_DENIED, "PermissionDenied"),
			/* The connection was not active. */
			ENUM_ENTRY (NM_MANAGER_ERROR_CONNECTION_NOT_ACTIVE, "ConnectionNotActive"),
			/* The manager is already in the requested sleep state */
			ENUM_ENTRY (NM_MANAGER_ERROR_ALREADY_ASLEEP_OR_AWAKE, "AlreadyAsleepOrAwake"),
			{ 0, 0, 0 },
		};
		etype = g_enum_register_static ("NMManagerError", values);
	}
	return etype;
}

static void
vpn_manager_connection_deactivated_cb (NMVPNManager *manager,
                                       NMVPNConnection *vpn,
                                       NMVPNConnectionState state,
                                       NMVPNConnectionStateReason reason,
                                       gpointer user_data)
{
	g_object_notify (G_OBJECT (user_data), NM_MANAGER_ACTIVE_CONNECTIONS);
}

static void
modem_added (NMModemManager *modem_manager,
			 NMDevice *modem,
			 gpointer user_data)
{
	NMDeviceType type;
	const char *type_name;

	type = nm_device_get_device_type (NM_DEVICE (modem));
	if (type == NM_DEVICE_TYPE_GSM)
		type_name = "GSM modem";
	else if (type == NM_DEVICE_TYPE_CDMA)
		type_name = "CDMA modem";
	else
		type_name = "Unknown modem";

	add_device (NM_MANAGER (user_data), NM_DEVICE (g_object_ref (modem)));
}

static void
nm_manager_update_state (NMManager *manager)
{
	NMManagerPrivate *priv;
	NMState new_state = NM_STATE_DISCONNECTED;

	g_return_if_fail (NM_IS_MANAGER (manager));

	priv = NM_MANAGER_GET_PRIVATE (manager);

	if (priv->sleeping) {
		new_state = NM_STATE_ASLEEP;
	} else {
		GSList *iter;

		for (iter = priv->devices; iter; iter = iter->next) {
			NMDevice *dev = NM_DEVICE (iter->data);

			if (nm_device_get_state (dev) == NM_DEVICE_STATE_ACTIVATED) {
				new_state = NM_STATE_CONNECTED;
				break;
			} else if (nm_device_is_activating (dev)) {
				new_state = NM_STATE_CONNECTING;
			}
		}
	}

	if (priv->state != new_state) {
		priv->state = new_state;
		g_object_notify (G_OBJECT (manager), NM_MANAGER_STATE);

		g_signal_emit (manager, signals[STATE_CHANGED], 0, priv->state);

		/* Emit StateChange too for backwards compatibility */
		g_signal_emit (manager, signals[STATE_CHANGE], 0, priv->state);
	}
}

static void
manager_device_state_changed (NMDevice *device,
                              NMDeviceState new_state,
                              NMDeviceState old_state,
                              NMDeviceStateReason reason,
                              gpointer user_data)
{
	NMManager *manager = NM_MANAGER (user_data);

	switch (new_state) {
	case NM_DEVICE_STATE_UNMANAGED:
	case NM_DEVICE_STATE_UNAVAILABLE:
	case NM_DEVICE_STATE_DISCONNECTED:
	case NM_DEVICE_STATE_PREPARE:
	case NM_DEVICE_STATE_FAILED:
		g_object_notify (G_OBJECT (manager), NM_MANAGER_ACTIVE_CONNECTIONS);
		break;
	default:
		break;
	}

	nm_manager_update_state (manager);
}

/* Removes a device from a device list; returns the start of the new device list */
static GSList *
remove_one_device (NMManager *manager, GSList *list, NMDevice *device)
{
	NMManagerPrivate *priv = NM_MANAGER_GET_PRIVATE (manager);

	if (nm_device_get_managed (device))
		nm_device_set_managed (device, FALSE, NM_DEVICE_STATE_REASON_REMOVED);

	g_signal_handlers_disconnect_by_func (device, manager_device_state_changed, manager);

	nm_sysconfig_settings_device_removed (priv->sys_settings, device);
	g_signal_emit (manager, signals[DEVICE_REMOVED], 0, device);
	g_object_unref (device);

	return g_slist_remove (list, device);
}

static void
modem_removed (NMModemManager *modem_manager,
			   NMDevice *modem,
			   gpointer user_data)
{
	NMManager *self = NM_MANAGER (user_data);
	NMManagerPrivate *priv = NM_MANAGER_GET_PRIVATE (self);

	priv->devices = remove_one_device (self, priv->devices, modem);
}

static void
aipd_handle_event (DBusGProxy *proxy,
                   const char *event,
                   const char *iface,
                   const char *address,
                   gpointer user_data)
{
	NMManager *manager = NM_MANAGER (user_data);
	NMManagerPrivate *priv = NM_MANAGER_GET_PRIVATE (manager);
	GSList *iter;
	gboolean handled;

	if (!event || !iface) {
		nm_warning ("Incomplete message received from avahi-autoipd");
		return;
	}

	if (   (strcmp (event, "BIND") != 0)
	    && (strcmp (event, "CONFLICT") != 0)
	    && (strcmp (event, "UNBIND") != 0)
	    && (strcmp (event, "STOP") != 0)) {
		nm_warning ("Unknown event '%s' received from avahi-autoipd", event);
		return;
	}

	for (iter = priv->devices; iter; iter = g_slist_next (iter)) {
		NMDevice *candidate = NM_DEVICE (iter->data);

		if (!strcmp (nm_device_get_iface (candidate), iface)) {
			nm_device_handle_autoip4_event (candidate, event, address);
			handled = TRUE;
			break;
		}
	}

	if (!handled)
		nm_warning ("Unhandled avahi-autoipd event for '%s'", iface);
}

static const char *
hostname_provider_get_hostname (NMHostnameProvider *provider)
{
	return NM_MANAGER_GET_PRIVATE (provider)->hostname;
}

static void
hostname_provider_init (NMHostnameProvider *provider_class)
{
	provider_class->get_hostname = hostname_provider_get_hostname;
}

NMState
nm_manager_get_state (NMManager *manager)
{
	g_return_val_if_fail (NM_IS_MANAGER (manager), NM_STATE_UNKNOWN);

	return NM_MANAGER_GET_PRIVATE (manager)->state;
}

static void
emit_removed (gpointer key, gpointer value, gpointer user_data)
{
	NMManager *manager = NM_MANAGER (user_data);
	NMConnection *connection = NM_CONNECTION (value);

	g_signal_emit (manager, signals[CONNECTION_REMOVED], 0,
	               connection,
	               nm_connection_get_scope (connection));
}

static void
pending_connection_info_destroy (PendingConnectionInfo *info)
{
	if (!info)
		return;

	if (info->timeout_id)
		g_source_remove (info->timeout_id);

	g_free (info->connection_path);
	g_free (info->specific_object_path);
	g_free (info->device_path);

	g_slice_free (PendingConnectionInfo, info);
}

static GPtrArray *
get_active_connections (NMManager *manager, NMConnection *filter)
{
	NMManagerPrivate *priv = NM_MANAGER_GET_PRIVATE (manager);
	NMVPNManager *vpn_manager;
	GPtrArray *active;
	GSList *iter;

 	active = g_ptr_array_sized_new (3);

	/* Add active device connections */
	for (iter = priv->devices; iter; iter = g_slist_next (iter)) {
		NMActRequest *req;
		const char *path;

		req = nm_device_get_act_request (NM_DEVICE (iter->data));
		if (!req)
			continue;

		if (!filter || (nm_act_request_get_connection (req) == filter)) {
			path = nm_act_request_get_active_connection_path (req);
			g_ptr_array_add (active, g_strdup (path));
		}
	}

	/* Add active VPN connections */
	vpn_manager = nm_vpn_manager_get ();
	nm_vpn_manager_add_active_connections (vpn_manager, filter, active);
	g_object_unref (vpn_manager);

	return active;
}

static void
remove_connection (NMManager *manager,
                   NMConnection *connection,
                   GHashTable *hash)
{
	/* Destroys the connection, then associated DBusGProxy due to the
	 * weak reference notify function placed on the connection when it
	 * was created.
	 */
	g_object_ref (connection);
	g_hash_table_remove (hash, nm_connection_get_path (connection));
	g_signal_emit (manager, signals[CONNECTION_REMOVED], 0,
	               connection,
	               nm_connection_get_scope (connection));
	g_object_unref (connection);

	bluez_manager_resync_devices (manager);
}

/*******************************************************************/
/* User settings stuff via D-Bus                                   */
/*******************************************************************/

static void
user_destroy_connections (NMManager *manager)
{
	NMManagerPrivate *priv = NM_MANAGER_GET_PRIVATE (manager);

	if (priv->user_connections) {
		g_hash_table_foreach (priv->user_connections, emit_removed, manager);
		g_hash_table_remove_all (priv->user_connections);
	}

	if (priv->user_proxy) {
		g_object_unref (priv->user_proxy);
		priv->user_proxy = NULL;
	}
}

typedef struct GetSettingsInfo {
	NMManager *manager;
	NMConnection *connection;
	DBusGProxy *proxy;
	DBusGProxyCall *call;
	GSList **calls;
} GetSettingsInfo;

static void
free_get_settings_info (gpointer data)
{
	GetSettingsInfo *info = (GetSettingsInfo *) data;

	/* If this was the last pending call for a batch of GetSettings calls,
	 * send out the connections-added signal.
	 */
	if (info->calls) {
		*(info->calls) = g_slist_remove (*(info->calls), info->call);
		if (g_slist_length (*(info->calls)) == 0) {
			g_slist_free (*(info->calls));
			g_slice_free (GSList, (gpointer) info->calls);
			g_signal_emit (info->manager, signals[CONNECTIONS_ADDED], 0, NM_CONNECTION_SCOPE_USER);

			/* Update the Bluetooth connections for all the new connections */
			bluez_manager_resync_devices (info->manager);
		}
	}

	if (info->manager) {
		g_object_unref (info->manager);
		info->manager = NULL;
	}
	if (info->connection) {
		g_object_unref (info->connection);
		info->connection = NULL;
	}
	if (info->proxy) {
		g_object_unref (info->proxy);
		info->proxy = NULL;
	}

	g_slice_free (GetSettingsInfo, data);	
}

static void
user_connection_get_settings_cb  (DBusGProxy *proxy,
                                  DBusGProxyCall *call_id,
                                  gpointer user_data)
{
	GetSettingsInfo *info = (GetSettingsInfo *) user_data;
	GError *err = NULL;
	GHashTable *settings = NULL;
	NMConnection *connection;
	NMManager *manager;

	g_return_if_fail (info != NULL);

	if (!dbus_g_proxy_end_call (proxy, call_id, &err,
	                            DBUS_TYPE_G_MAP_OF_MAP_OF_VARIANT, &settings,
	                            G_TYPE_INVALID)) {
		nm_warning ("Couldn't retrieve connection settings: %s.", err->message);
		g_error_free (err);
		goto out;
	}

	manager = info->manager;
	connection = info->connection;
 	if (connection == NULL) {
		const char *path = dbus_g_proxy_get_path (proxy);
		NMManagerPrivate *priv;
		GError *error = NULL;
		NMConnection *existing = NULL;

		connection = nm_connection_new_from_hash (settings, &error);
		if (connection == NULL) {
			nm_warning ("%s: Invalid connection: '%s' / '%s' invalid: %d",
			            __func__,
			            g_type_name (nm_connection_lookup_setting_type_by_quark (error->domain)),
			            error->message, error->code);
			g_error_free (error);
			goto out;
		}

		nm_connection_set_path (connection, path);
		nm_connection_set_scope (connection, NM_CONNECTION_SCOPE_USER);

		/* Add the new connection to the internal hashes only if the same
		 * connection isn't already there.
		 */
		priv = NM_MANAGER_GET_PRIVATE (manager);

		existing = g_hash_table_lookup (priv->user_connections, path);
		if (!existing || !nm_connection_compare (existing, connection, NM_SETTING_COMPARE_FLAG_EXACT)) {
			g_hash_table_insert (priv->user_connections,
			                     g_strdup (path),
			                     connection);
			existing = NULL;

			/* Attach the D-Bus proxy representing the remote NMConnection
			 * to the local NMConnection object to ensure it stays alive to
			 * continue delivering signals.  It'll be destroyed once the
			 * NMConnection is destroyed.
			 */
			g_object_set_data_full (G_OBJECT (connection),
			                        "proxy",
			                        g_object_ref (info->proxy),
<<<<<<< HEAD
			                        g_object_unref);
=======
									g_object_unref);
>>>>>>> fc8e6097
		} else
			g_object_unref (connection);

		/* If the connection-added signal is supposed to be batched, don't
		 * emit the single connection-added here.  Also, don't emit the signal
		 * if the connection wasn't actually added to the system or user hashes.
		 */
		if (!info->calls && !existing) {
			g_signal_emit (manager, signals[CONNECTION_ADDED], 0, connection, NM_CONNECTION_SCOPE_USER);
			/* Update the Bluetooth connections for that single new connection */
			bluez_manager_resync_devices (manager);
		}
	} else {
		// FIXME: merge settings? or just replace?
		nm_warning ("%s (#%d): implement merge settings", __func__, __LINE__);
	}

out:
	if (settings)
		g_hash_table_destroy (settings);

	return;
}

static void
user_connection_removed_cb (DBusGProxy *proxy, gpointer user_data)
{
	NMManager *manager = NM_MANAGER (user_data);
	NMManagerPrivate *priv = NM_MANAGER_GET_PRIVATE (manager);
	NMConnection *connection = NULL;
	const char *path;

	path = dbus_g_proxy_get_path (proxy);
	if (path) {
		connection = g_hash_table_lookup (priv->user_connections, path);
		if (connection)
			remove_connection (manager, connection, priv->user_connections);
	}
}

static void
user_connection_updated_cb (DBusGProxy *proxy,
                            GHashTable *settings,
                            gpointer user_data)
{
	NMManager *manager = NM_MANAGER (user_data);
	NMManagerPrivate *priv = NM_MANAGER_GET_PRIVATE (manager);
	NMConnection *new_connection;
	NMConnection *old_connection = NULL;
	gboolean valid = FALSE;
	GError *error = NULL;
	const char *path;

	path = dbus_g_proxy_get_path (proxy);
	if (path)
		old_connection = g_hash_table_lookup (priv->user_connections, path);

	g_return_if_fail (old_connection != NULL);

	new_connection = nm_connection_new_from_hash (settings, &error);
	if (!new_connection) {
		/* New connection invalid, remove existing connection */
		nm_warning ("%s: Invalid connection: '%s' / '%s' invalid: %d",
		            __func__,
		            g_type_name (nm_connection_lookup_setting_type_by_quark (error->domain)),
		            error->message, error->code);
		g_error_free (error);
		remove_connection (manager, old_connection, priv->user_connections);
		return;
	}
	g_object_unref (new_connection);

	valid = nm_connection_replace_settings (old_connection, settings, NULL);
	if (valid) {
		g_signal_emit (manager, signals[CONNECTION_UPDATED], 0,
		               old_connection,
		               nm_connection_get_scope (old_connection));

		bluez_manager_resync_devices (manager);
	} else {
		remove_connection (manager, old_connection, priv->user_connections);
	}
}

static void
user_internal_new_connection_cb (DBusGProxy *proxy,
                                 const char *path,
                                 NMManager *manager,
                                 GSList **calls)
{
	struct GetSettingsInfo *info;
	DBusGProxy *con_proxy;
	DBusGConnection *g_connection;
	DBusGProxyCall *call;
	NMManagerPrivate *priv = NM_MANAGER_GET_PRIVATE (manager);

	g_connection = nm_dbus_manager_get_connection (priv->dbus_mgr);
	con_proxy = dbus_g_proxy_new_for_name (g_connection,
	                                       dbus_g_proxy_get_bus_name (proxy),
	                                       path,
	                                       NM_DBUS_IFACE_SETTINGS_CONNECTION);
	if (!con_proxy) {
		nm_warning ("Error: could not init user connection proxy");
		return;
	}

	dbus_g_proxy_add_signal (con_proxy, "Updated",
	                         DBUS_TYPE_G_MAP_OF_MAP_OF_VARIANT,
	                         G_TYPE_INVALID);
	dbus_g_proxy_connect_signal (con_proxy, "Updated",
	                             G_CALLBACK (user_connection_updated_cb),
	                             manager,
	                             NULL);

	dbus_g_proxy_add_signal (con_proxy, "Removed", G_TYPE_INVALID, G_TYPE_INVALID);
	dbus_g_proxy_connect_signal (con_proxy, "Removed",
	                             G_CALLBACK (user_connection_removed_cb),
	                             manager,
	                             NULL);

	info = g_slice_new0 (GetSettingsInfo);
	info->manager = g_object_ref (manager);
	info->calls = calls;
	call = dbus_g_proxy_begin_call (con_proxy, "GetSettings",
	                                user_connection_get_settings_cb,
	                                info,
	                                free_get_settings_info,
	                                G_TYPE_INVALID);
	info->call = call;
	info->proxy = con_proxy;
	if (info->calls)
		*(info->calls) = g_slist_prepend (*(info->calls), call);
}

static void
user_list_connections_cb  (DBusGProxy *proxy,
                           DBusGProxyCall *call_id,
                           gpointer user_data)
{
	NMManager *manager = NM_MANAGER (user_data);
	GError *err = NULL;
	GPtrArray *ops;
	GSList **calls = NULL;
	int i;

	if (!dbus_g_proxy_end_call (proxy, call_id, &err,
	                            DBUS_TYPE_G_ARRAY_OF_OBJECT_PATH, &ops,
	                            G_TYPE_INVALID)) {
		nm_warning ("Couldn't retrieve connections: %s.", err->message);
		g_error_free (err);
		goto out;
	}

	/* Keep track of all calls made here; don't want to emit connection-added for
	 * each one, but emit connections-added when they are all done.
	 */
	calls = g_slice_new0 (GSList *);

	for (i = 0; i < ops->len; i++) {
		char *op = g_ptr_array_index (ops, i);

		user_internal_new_connection_cb (proxy, op, manager, calls);
		g_free (op);
	}

	g_ptr_array_free (ops, TRUE);

out:
	return;
}

static void
user_new_connection_cb (DBusGProxy *proxy, const char *path, gpointer user_data)
{
	user_internal_new_connection_cb (proxy, path, NM_MANAGER (user_data), NULL);
}

static void
user_query_connections (NMManager *manager)
{
	NMManagerPrivate *priv;
	DBusGProxyCall *call;
	DBusGConnection *g_connection;

	g_return_if_fail (NM_IS_MANAGER (manager));

	priv = NM_MANAGER_GET_PRIVATE (manager);
	if (!priv->user_proxy) {
		g_connection = nm_dbus_manager_get_connection (priv->dbus_mgr);
		priv->user_proxy = dbus_g_proxy_new_for_name (g_connection,
		                                              NM_DBUS_SERVICE_USER_SETTINGS,
		                                              NM_DBUS_PATH_SETTINGS,
		                                              NM_DBUS_IFACE_SETTINGS);
		if (!priv->user_proxy) {
			nm_warning ("Error: could not init settings proxy");
			return;
		}

		dbus_g_proxy_add_signal (priv->user_proxy,
		                         "NewConnection",
		                         DBUS_TYPE_G_OBJECT_PATH,
		                         G_TYPE_INVALID);

		dbus_g_proxy_connect_signal (priv->user_proxy, "NewConnection",
		                             G_CALLBACK (user_new_connection_cb),
		                             manager,
		                             NULL);
	}

	/* grab connections */
	call = dbus_g_proxy_begin_call (priv->user_proxy, "ListConnections",
	                                user_list_connections_cb,
	                                manager,
	                                NULL,
	                                G_TYPE_INVALID);
}

/*******************************************************************/
/* System settings stuff via NMSysconfigSettings                   */
/*******************************************************************/

static void
system_connection_updated_cb (NMExportedConnection *exported,
                              gpointer unused,
                              NMManager *manager)
{
	NMManagerPrivate *priv = NM_MANAGER_GET_PRIVATE (manager);
	const char *path;
	NMConnection *existing;
	NMConnection *connection;
	GError *error = NULL;

	connection = nm_exported_connection_get_connection (exported);
	path = nm_connection_get_path (connection);

	existing = g_hash_table_lookup (priv->system_connections, path);
	if (!existing)
		return;
	if (existing != connection) {
		g_warning ("%s: existing connection didn't matched updated.", __func__);
		return;
	}

	if (!nm_connection_verify (existing, &error)) {
		/* Updated connection invalid, remove existing connection */
		nm_warning ("%s: Invalid connection: '%s' / '%s' invalid: %d",
		            __func__,
		            g_type_name (nm_connection_lookup_setting_type_by_quark (error->domain)),
		            error->message, error->code);
		g_error_free (error);
		remove_connection (manager, existing, priv->system_connections);
		return;
	}

	g_signal_emit (manager, signals[CONNECTION_UPDATED], 0,
	               existing, NM_CONNECTION_SCOPE_SYSTEM);

	bluez_manager_resync_devices (manager);
}

static void
system_connection_removed_cb (NMExportedConnection *exported,
                              NMManager *manager)
{
	NMManagerPrivate *priv = NM_MANAGER_GET_PRIVATE (manager);
	const char *path;
	NMConnection *connection;

	connection = nm_exported_connection_get_connection (exported);
	path = nm_connection_get_path (connection);

	connection = g_hash_table_lookup (priv->system_connections, path);
	if (connection)
		remove_connection (manager, connection, priv->system_connections);
}

static void
system_internal_new_connection (NMManager *manager,
                                NMExportedConnection *exported)
{
	NMManagerPrivate *priv = NM_MANAGER_GET_PRIVATE (manager);
	NMConnection *connection;
	const char *path;

	g_return_if_fail (exported != NULL);

	g_signal_connect (exported, "updated",
	                  G_CALLBACK (system_connection_updated_cb), manager);
	g_signal_connect (exported, "removed",
	                  G_CALLBACK (system_connection_removed_cb), manager);

	connection = nm_exported_connection_get_connection (exported);
	path = nm_connection_get_path (NM_CONNECTION (connection));
	g_hash_table_insert (priv->system_connections, g_strdup (path),
	                     g_object_ref (connection));
}

static void
system_new_connection_cb (NMSysconfigSettings *settings,
                          NMExportedConnection *exported,
                          NMManager *manager)
{
	system_internal_new_connection (manager, exported);
}

static void
system_query_connections (NMManager *manager)
{
	NMManagerPrivate *priv = NM_MANAGER_GET_PRIVATE (manager);
	GSList *system_connections, *iter;

	system_connections = nm_sysconfig_settings_list_connections (priv->sys_settings);
	for (iter = system_connections; iter; iter = g_slist_next (iter))
		system_internal_new_connection (manager, NM_EXPORTED_CONNECTION (iter->data));
	g_slist_free (system_connections);
}

static void
system_unmanaged_devices_changed_cb (NMSysconfigSettings *sys_settings,
                                     GParamSpec *pspec,
                                     gpointer user_data)
{
	NMManager *manager = NM_MANAGER (user_data);
	NMManagerPrivate *priv = NM_MANAGER_GET_PRIVATE (manager);
	const GSList *unmanaged_specs, *iter;

	unmanaged_specs = nm_sysconfig_settings_get_unmanaged_specs (sys_settings);
	for (iter = priv->devices; iter; iter = g_slist_next (iter)) {
		NMDevice *device = NM_DEVICE (iter->data);
		gboolean managed;

		managed = !nm_device_interface_spec_match_list (NM_DEVICE_INTERFACE (device), unmanaged_specs);
		nm_device_set_managed (device,
		                       managed,
		                       managed ? NM_DEVICE_STATE_REASON_NOW_MANAGED :
		                                   NM_DEVICE_STATE_REASON_NOW_UNMANAGED);
	}
}

static void
system_hostname_changed_cb (NMSysconfigSettings *sys_settings,
                            GParamSpec *pspec,
                            gpointer user_data)
{
	NMManager *manager = NM_MANAGER (user_data);
	NMManagerPrivate *priv = NM_MANAGER_GET_PRIVATE (manager);
	char *hostname;

	hostname = nm_sysconfig_settings_get_hostname (sys_settings);

	if (!hostname && !priv->hostname)
		return;

	if (hostname && priv->hostname && !strcmp (hostname, priv->hostname))
		return;

	g_free (priv->hostname);
	priv->hostname = (hostname && strlen (hostname)) ? g_strdup (hostname) : NULL;
	g_object_notify (G_OBJECT (manager), NM_MANAGER_HOSTNAME);

	g_free (hostname);
}

/*******************************************************************/
/* General NMManager stuff                                         */
/*******************************************************************/

static NMDevice *
nm_manager_get_device_by_udi (NMManager *manager, const char *udi)
{
	GSList *iter;

	for (iter = NM_MANAGER_GET_PRIVATE (manager)->devices; iter; iter = iter->next) {
		if (!strcmp (nm_device_get_udi (NM_DEVICE (iter->data)), udi))
			return NM_DEVICE (iter->data);
	}
	return NULL;
}

static NMDevice *
nm_manager_get_device_by_path (NMManager *manager, const char *path)
{
	GSList *iter;

	for (iter = NM_MANAGER_GET_PRIVATE (manager)->devices; iter; iter = iter->next) {
		if (!strcmp (nm_device_get_path (NM_DEVICE (iter->data)), path))
			return NM_DEVICE (iter->data);
	}
	return NULL;
}

static void
nm_manager_name_owner_changed (NMDBusManager *mgr,
                               const char *name,
                               const char *old,
                               const char *new,
                               gpointer user_data)
{
	NMManager *manager = NM_MANAGER (user_data);
	gboolean old_owner_good = (old && (strlen (old) > 0));
	gboolean new_owner_good = (new && (strlen (new) > 0));

	if (strcmp (name, NM_DBUS_SERVICE_USER_SETTINGS) == 0) {
		if (!old_owner_good && new_owner_good) {
			/* User Settings service appeared, update stuff */
			user_query_connections (manager);
		} else {
			/* User Settings service disappeared, throw them away (?) */
			user_destroy_connections (manager);
			bluez_manager_resync_devices (manager);
		}
	}
}

static void
manager_set_wireless_enabled (NMManager *manager, gboolean enabled)
{
	NMManagerPrivate *priv = NM_MANAGER_GET_PRIVATE (manager);
	GSList *iter;

	if (priv->wireless_enabled == enabled)
		return;

	/* Can't set wireless enabled if it's disabled in hardware */
	if (!priv->wireless_hw_enabled && enabled)
		return;

	priv->wireless_enabled = enabled;

	g_object_notify (G_OBJECT (manager), NM_MANAGER_WIRELESS_ENABLED);

	/* Don't touch devices if asleep/networking disabled */
	if (priv->sleeping)
		return;

	/* enable/disable wireless devices as required */
	for (iter = priv->devices; iter; iter = iter->next) {
		if (NM_IS_DEVICE_WIFI (iter->data))
			nm_device_wifi_set_enabled (NM_DEVICE_WIFI (iter->data), enabled);
	}
}

static void
manager_hidden_ap_found (NMDeviceInterface *device,
                         NMAccessPoint *ap,
                         gpointer user_data)
{
	NMManager *manager = NM_MANAGER (user_data);
	const struct ether_addr *ap_addr;
	const GByteArray *ap_ssid;
	GSList *iter;
	GSList *connections;
	gboolean done = FALSE;

	ap_ssid = nm_ap_get_ssid (ap);
	if (ap_ssid && ap_ssid->len)
		return;

	ap_addr = nm_ap_get_address (ap);
	g_assert (ap_addr);

	/* Look for this AP's BSSID in the seen-bssids list of a connection,
	 * and if a match is found, copy over the SSID */
	connections = nm_manager_get_connections (manager, NM_CONNECTION_SCOPE_SYSTEM);
	connections = g_slist_concat (connections,  nm_manager_get_connections (manager, NM_CONNECTION_SCOPE_USER));

	for (iter = connections; iter && !done; iter = g_slist_next (iter)) {
		NMConnection *connection = NM_CONNECTION (iter->data);
		NMSettingWireless *s_wireless;
		const GByteArray *ssid;
		guint32 num_bssids;
		guint32 i;

		s_wireless = (NMSettingWireless *) nm_connection_get_setting (connection, NM_TYPE_SETTING_WIRELESS);
		if (!s_wireless)
			goto next;

		num_bssids = nm_setting_wireless_get_num_seen_bssids (s_wireless);
		if (num_bssids < 1)
			goto next;

		ssid = nm_setting_wireless_get_ssid (s_wireless);
		g_assert (ssid);

		for (i = 0; i < num_bssids; i++) {
			const char *seen_bssid = nm_setting_wireless_get_seen_bssid (s_wireless, i);
			struct ether_addr seen_addr;

			if (!ether_aton_r (seen_bssid, &seen_addr))
				continue;

			if (memcmp (ap_addr, &seen_addr, sizeof (struct ether_addr)))
				continue;

			/* Copy the SSID from the connection to the AP */
			nm_ap_set_ssid (ap, ssid);
			done = TRUE;
		}

next:
		g_object_unref (connection);
	}
	g_slist_free (connections);
}

static void
add_device (NMManager *self, NMDevice *device)
{
	NMManagerPrivate *priv = NM_MANAGER_GET_PRIVATE (self);
	const char *iface, *driver, *type_desc;
	char *path;
	static guint32 devcount = 0;
	const GSList *unmanaged_specs;

	priv->devices = g_slist_append (priv->devices, device);

	g_signal_connect (device, "state-changed",
					  G_CALLBACK (manager_device_state_changed),
					  self);

	/* Attach to the access-point-added signal so that the manager can fill
	 * non-SSID-broadcasting APs with an SSID.
	 */
	if (NM_IS_DEVICE_WIFI (device)) {
		g_signal_connect (device, "hidden-ap-found",
						  G_CALLBACK (manager_hidden_ap_found),
						  self);

		/* Set initial rfkill state */
		nm_device_wifi_set_enabled (NM_DEVICE_WIFI (device), priv->wireless_enabled);
	}

	type_desc = nm_device_get_type_desc (device);
	g_assert (type_desc);
	iface = nm_device_get_iface (device);
	g_assert (iface);
	driver = nm_device_get_driver (device);
	if (!driver)
		driver = "unknown";
	nm_info ("(%s): new %s device (driver: '%s')", iface, type_desc, driver);

	path = g_strdup_printf ("/org/freedesktop/NetworkManager/Devices/%d", devcount++);
	nm_device_set_path (device, path);
	dbus_g_connection_register_g_object (nm_dbus_manager_get_connection (priv->dbus_mgr),
	                                     path,
	                                     G_OBJECT (device));
	nm_info ("(%s): exported as %s", iface, path);
	g_free (path);

	/* Start the device if it's supposed to be managed */
	unmanaged_specs = nm_sysconfig_settings_get_unmanaged_specs (priv->sys_settings);
	if (!priv->sleeping && !nm_device_interface_spec_match_list (NM_DEVICE_INTERFACE (device), unmanaged_specs))
		nm_device_set_managed (device, TRUE, NM_DEVICE_STATE_REASON_NOW_MANAGED);

	nm_sysconfig_settings_device_added (priv->sys_settings, device);
	g_signal_emit (self, signals[DEVICE_ADDED], 0, device);
}

static gboolean
bdaddr_matches_connection (NMSettingBluetooth *s_bt, const char *bdaddr)
{
	const GByteArray *arr;
	gboolean ret = FALSE;

	arr = nm_setting_bluetooth_get_bdaddr (s_bt);

	if (   arr != NULL 
	       && arr->len == ETH_ALEN) {
		char *str;

		str = g_strdup_printf ("%02X:%02X:%02X:%02X:%02X:%02X",
				       arr->data[0],
				       arr->data[1],
				       arr->data[2],
				       arr->data[3],
				       arr->data[4],
				       arr->data[5]);
		ret = g_str_equal (str, bdaddr);
		g_free (str);
	}

	return ret;
}

static NMConnection *
bluez_manager_find_connection (NMManager *manager,
                               const char *bdaddr,
                               guint32 capabilities)
{
	NMConnection *found = NULL;
	GSList *connections, *l;

	connections = nm_manager_get_connections (manager, NM_CONNECTION_SCOPE_SYSTEM);
	connections = g_slist_concat (connections, nm_manager_get_connections (manager, NM_CONNECTION_SCOPE_USER));

	for (l = connections; l != NULL; l = l->next) {
		NMConnection *candidate = NM_CONNECTION (l->data);
		NMSettingConnection *s_con;
		NMSettingBluetooth *s_bt;
		const char *con_type;
		const char *bt_type;

		s_con = NM_SETTING_CONNECTION (nm_connection_get_setting (candidate, NM_TYPE_SETTING_CONNECTION));
		g_assert (s_con);
		con_type = nm_setting_connection_get_connection_type (s_con);
		g_assert (con_type);
		if (!g_str_equal (con_type, NM_SETTING_BLUETOOTH_SETTING_NAME))
			continue;

		s_bt = (NMSettingBluetooth *) nm_connection_get_setting (candidate, NM_TYPE_SETTING_BLUETOOTH);
		if (!s_bt)
			continue;

		if (!bdaddr_matches_connection (s_bt, bdaddr))
			continue;

		bt_type = nm_setting_bluetooth_get_connection_type (s_bt);
		if (   g_str_equal (bt_type, NM_SETTING_BLUETOOTH_TYPE_DUN)
		    && !(capabilities & NM_BT_CAPABILITY_DUN))
		    	continue;
		if (   g_str_equal (bt_type, NM_SETTING_BLUETOOTH_TYPE_PANU)
		    && !(capabilities & NM_BT_CAPABILITY_NAP))
		    	continue;

		found = candidate;
		break;
	}

	g_slist_free (connections);
	return found;
}

static void
bluez_manager_resync_devices (NMManager *self)
{
	NMManagerPrivate *priv = NM_MANAGER_GET_PRIVATE (self);
	GSList *iter, *gone = NULL, *keep = NULL;

	/* Remove devices from the device list that don't have a corresponding connection */
	for (iter = priv->devices; iter; iter = g_slist_next (iter)) {
		NMDevice *candidate = NM_DEVICE (iter->data);
		guint32 uuids;
		const char *bdaddr;

		if (NM_IS_DEVICE_BT (candidate)) {
			uuids = nm_device_bt_get_capabilities (NM_DEVICE_BT (candidate));
			bdaddr = nm_device_bt_get_hw_address (NM_DEVICE_BT (candidate));

			if (bluez_manager_find_connection (self, bdaddr, uuids))
				keep = g_slist_prepend (keep, candidate);
			else
				gone = g_slist_prepend (gone, candidate);
		} else
			keep = g_slist_prepend (keep, candidate);
	}

	/* Only touch the device list if anything actually changed */
	if (g_slist_length (gone)) {
		g_slist_free (priv->devices);
		priv->devices = keep;

		while (g_slist_length (gone))
			gone = remove_one_device (self, gone, NM_DEVICE (gone->data));
	} else {
		g_slist_free (keep);
		g_slist_free (gone);
	}

	/* Now look for devices without connections */
	nm_bluez_manager_query_devices (priv->bluez_mgr);
}

static void
bluez_manager_bdaddr_added_cb (NMBluezManager *bluez_mgr,
                               const char *bdaddr,
                               const char *name,
                               const char *object_path,
                               guint32 capabilities,
                               NMManager *manager)
{
	NMDevice *device;
	gboolean has_dun = (capabilities & NM_BT_CAPABILITY_DUN);
	gboolean has_nap = (capabilities & NM_BT_CAPABILITY_NAP);

	g_return_if_fail (bdaddr != NULL);
	g_return_if_fail (name != NULL);
	g_return_if_fail (object_path != NULL);
	g_return_if_fail (capabilities != NM_BT_CAPABILITY_NONE);

	/* Make sure the device is not already in the device list */
	if (nm_manager_get_device_by_udi (manager, object_path))
		return;

	if (has_dun == FALSE && has_nap == FALSE)
		return;

	if (!bluez_manager_find_connection (manager, bdaddr, capabilities))
		return;

	device = nm_device_bt_new (object_path, bdaddr, name, capabilities, FALSE);
	if (device) {
		g_message ("%s: BT device %s (%s) added (%s%s%s)",
		           __func__,
		           name,
		           bdaddr,
		           has_dun ? "DUN" : "",
		           has_dun && has_nap ? " " : "",
		           has_nap ? "NAP" : "");

		add_device (manager, device);
	}
}

static void
bluez_manager_bdaddr_removed_cb (NMBluezManager *bluez_mgr,
                                 const char *bdaddr,
                                 const char *object_path,
                                 gpointer user_data)
{
	NMManager *self = NM_MANAGER (user_data);
	NMManagerPrivate *priv = NM_MANAGER_GET_PRIVATE (self);
	GSList *iter;

	g_return_if_fail (bdaddr != NULL);
	g_return_if_fail (object_path != NULL);

	g_message ("%s: BT device %s removed", __func__, bdaddr);

	for (iter = priv->devices; iter; iter = iter->next) {
		NMDevice *device = NM_DEVICE (iter->data);

		if (!strcmp (nm_device_get_udi (device), object_path)) {
			priv->devices = remove_one_device (self, priv->devices, device);
			break;
		}
	}
}

static NMDevice *
find_device_by_ifindex (NMManager *self, guint32 ifindex)
{
	NMManagerPrivate *priv = NM_MANAGER_GET_PRIVATE (self);
	GSList *iter;

	for (iter = priv->devices; iter; iter = g_slist_next (iter)) {
		NMDevice *device = NM_DEVICE (iter->data);
		gint candidate_idx = 0;

		if (NM_IS_DEVICE_ETHERNET (device))
			candidate_idx = nm_device_ethernet_get_ifindex (NM_DEVICE_ETHERNET (device));
		else if (NM_IS_DEVICE_WIFI (device))
			candidate_idx = nm_device_wifi_get_ifindex (NM_DEVICE_WIFI (device));

		if (candidate_idx == ifindex)
			return device;
	}

	return NULL;
}

static void
udev_device_added_cb (NMUdevManager *udev_mgr,
                      GUdevDevice *udev_device,
                      NMDeviceCreatorFn creator_fn,
                      gpointer user_data)
{
	NMManager *self = NM_MANAGER (user_data);
	NMManagerPrivate *priv = NM_MANAGER_GET_PRIVATE (self);
	GObject *device;
	guint32 ifindex;

	ifindex = g_udev_device_get_property_as_int (udev_device, "IFINDEX");
	if (find_device_by_ifindex (self, ifindex))
		return;

	device = creator_fn (udev_mgr, udev_device, priv->sleeping);
	if (device)
		add_device (self, NM_DEVICE (device));
}

static void
udev_device_removed_cb (NMUdevManager *manager,
                        GUdevDevice *udev_device,
                        gpointer user_data)
{
	NMManager *self = NM_MANAGER (user_data);
	NMManagerPrivate *priv = NM_MANAGER_GET_PRIVATE (self);
	NMDevice *device;
	guint32 ifindex;

	ifindex = g_udev_device_get_property_as_int (udev_device, "IFINDEX");
	device = find_device_by_ifindex (self, ifindex);
	if (device)
		priv->devices = remove_one_device (self, priv->devices, device);

}

static void
udev_manager_rfkill_changed_cb (NMUdevManager *udev_mgr,
                                RfKillState state,
                                gpointer user_data)
{
	NMManager *self = NM_MANAGER (user_data);
	NMManagerPrivate *priv = NM_MANAGER_GET_PRIVATE (self);
	gboolean new_we = TRUE, new_whe = TRUE;

	switch (state) {
	case RFKILL_UNBLOCKED:
		new_we = TRUE;
		new_whe = TRUE;
		break;
	case RFKILL_SOFT_BLOCKED:
		new_we = FALSE;
		new_whe = TRUE;
		break;
	case RFKILL_HARD_BLOCKED:
		new_we = FALSE;
		new_whe = FALSE;
		break;
	default:
		break;
	}	

	nm_info ("Wireless now %s by radio killswitch",
	         (new_we && new_whe) ? "enabled" : "disabled");
	if (new_whe != priv->wireless_hw_enabled) {
		priv->wireless_hw_enabled = new_whe;
		g_object_notify (G_OBJECT (self), NM_MANAGER_WIRELESS_HARDWARE_ENABLED);
	}
	manager_set_wireless_enabled (self, new_we);
}

GSList *
nm_manager_get_devices (NMManager *manager)
{
	g_return_val_if_fail (NM_IS_MANAGER (manager), NULL);

	return NM_MANAGER_GET_PRIVATE (manager)->devices;
}

static gboolean
impl_manager_get_devices (NMManager *manager, GPtrArray **devices, GError **err)
{
	NMManagerPrivate *priv = NM_MANAGER_GET_PRIVATE (manager);
	GSList *iter;

	*devices = g_ptr_array_sized_new (g_slist_length (priv->devices));

	for (iter = priv->devices; iter; iter = iter->next)
		g_ptr_array_add (*devices, g_strdup (nm_device_get_path (NM_DEVICE (iter->data))));

	return TRUE;
}

static NMActRequest *
nm_manager_get_act_request_by_path (NMManager *manager,
                                    const char *path,
                                    NMDevice **device)
{
	NMManagerPrivate *priv = NM_MANAGER_GET_PRIVATE (manager);
	GSList *iter;

	g_return_val_if_fail (manager != NULL, NULL);
	g_return_val_if_fail (path != NULL, NULL);
	g_return_val_if_fail (device != NULL, NULL);
	g_return_val_if_fail (*device == NULL, NULL);

	for (iter = priv->devices; iter; iter = g_slist_next (iter)) {
		NMActRequest *req;
		const char *ac_path;

		req = nm_device_get_act_request (NM_DEVICE (iter->data));
		if (!req)
			continue;

		ac_path = nm_act_request_get_active_connection_path (req);
		if (!strcmp (path, ac_path)) {
			*device = NM_DEVICE (iter->data);
			return req;
		}
	}

	return NULL;
}

typedef struct GetSecretsInfo {
	NMManager *manager;
	NMSecretsProviderInterface *provider;

	char *setting_name;
	RequestSecretsCaller caller;
	gboolean request_new;

	/* User connection bits */
	DBusGProxy *proxy;
	DBusGProxyCall *call;

	/* System connection bits */
	guint32 idle_id;
	char *hint1;
	char *hint2;
	char *connection_path;
} GetSecretsInfo;

static void
free_get_secrets_info (gpointer data)
{
	GetSecretsInfo *info = data;
	NMManagerPrivate *priv = NM_MANAGER_GET_PRIVATE (info->manager);

	g_object_weak_unref (G_OBJECT (info->provider), (GWeakNotify) free_get_secrets_info, info);

	priv->secrets_calls = g_slist_remove (priv->secrets_calls, info);

	if (info->proxy) {
		if (info->call)
			dbus_g_proxy_cancel_call (info->proxy, info->call);
		g_object_unref (info->proxy);
	}

	if (info->idle_id)
		g_source_remove (info->idle_id);

	g_free (info->hint1);
	g_free (info->hint2);
	g_free (info->setting_name);
	g_free (info->connection_path);
	memset (info, 0, sizeof (GetSecretsInfo));
	g_free (info);
}

static void
provider_cancel_secrets (NMSecretsProviderInterface *provider, gpointer user_data)
{
	NMManagerPrivate *priv = NM_MANAGER_GET_PRIVATE (user_data);
	GSList *iter;

	for (iter = priv->secrets_calls; iter; iter = g_slist_next (iter)) {
		GetSecretsInfo *candidate = iter->data;

		if (candidate->provider == provider) {
			free_get_secrets_info (candidate);
			break;
		}
	}
}

static void
user_get_secrets_cb (DBusGProxy *proxy,
                     DBusGProxyCall *call,
                     gpointer user_data)
{
	GetSecretsInfo *info = (GetSecretsInfo *) user_data;
	NMManagerPrivate *priv;
	GHashTable *settings = NULL;
	GError *error = NULL;

	g_return_if_fail (info != NULL);
	g_return_if_fail (info->provider);
	g_return_if_fail (info->setting_name);

	priv = NM_MANAGER_GET_PRIVATE (info->manager);

	if (dbus_g_proxy_end_call (proxy, call, &error,
	                           DBUS_TYPE_G_MAP_OF_MAP_OF_VARIANT, &settings,
	                           G_TYPE_INVALID)) {
		nm_secrets_provider_interface_get_secrets_result (info->provider,
		                                                  info->setting_name,
		                                                  info->caller,
		                                                  settings,
		                                                  NULL);
		g_hash_table_destroy (settings);
	} else {
		nm_secrets_provider_interface_get_secrets_result (info->provider,
		                                                  info->setting_name,
		                                                  info->caller,
		                                                  NULL,
		                                                  error);
		g_clear_error (&error);
	}

	info->call = NULL;
	free_get_secrets_info (info);
}

static GetSecretsInfo *
user_get_secrets (NMManager *self,
                  NMSecretsProviderInterface *provider,
                  NMConnection *connection,
                  const char *setting_name,
                  gboolean request_new,
                  RequestSecretsCaller caller_id,
                  const char *hint1,
                  const char *hint2)
{
	NMManagerPrivate *priv = NM_MANAGER_GET_PRIVATE (self);
	DBusGConnection *g_connection;
	GetSecretsInfo *info = NULL;
	GPtrArray *hints = NULL;

	info = g_malloc0 (sizeof (GetSecretsInfo));

	g_connection = nm_dbus_manager_get_connection (priv->dbus_mgr);
	info->proxy = dbus_g_proxy_new_for_name (g_connection,
	                                         NM_DBUS_SERVICE_USER_SETTINGS,
	                                         nm_connection_get_path (connection),
	                                         NM_DBUS_IFACE_SETTINGS_CONNECTION_SECRETS);
	if (!info->proxy) {
		nm_warning ("%s: could not create user connection secrets proxy", __func__);
		g_free (info);
		return NULL;
	}

	info->manager = self;
	info->provider = provider;
	info->caller = caller_id;
	info->setting_name = g_strdup (setting_name);

	g_object_weak_ref (G_OBJECT (provider), (GWeakNotify) free_get_secrets_info, info);

	hints = g_ptr_array_sized_new (2);
	if (hint1)
		g_ptr_array_add (hints, (char *) hint1);
	if (hint2)
		g_ptr_array_add (hints, (char *) hint2);

	info->call = dbus_g_proxy_begin_call_with_timeout (info->proxy, "GetSecrets",
	                                                   user_get_secrets_cb,
	                                                   info,
	                                                   NULL,
	                                                   G_MAXINT32,
	                                                   G_TYPE_STRING, setting_name,
	                                                   DBUS_TYPE_G_ARRAY_OF_STRING, hints,
	                                                   G_TYPE_BOOLEAN, request_new,
	                                                   G_TYPE_INVALID);
	g_ptr_array_free (hints, TRUE);
	return info;
}

static gboolean
system_get_secrets_cb (gpointer user_data)
{
	GetSecretsInfo *info = user_data;
	NMManagerPrivate *priv = NM_MANAGER_GET_PRIVATE (info->manager);
	GHashTable *settings;
	NMSysconfigConnection *exported;
	GError *error = NULL;
	const char *hints[3] = { NULL, NULL, NULL };

	exported = nm_sysconfig_settings_get_connection_by_path (priv->sys_settings, 
	                                                         info->connection_path);
	if (!exported) {
		g_set_error (&error, 0, 0, "%s", "unknown connection (not exported by "
		             "system settings)");
		nm_secrets_provider_interface_get_secrets_result (info->provider,
		                                                  info->setting_name,
		                                                  info->caller,
		                                                  NULL,
		                                                  error);
		g_clear_error (&error);
		return FALSE;
	}

	hints[0] = info->hint1;
	hints[1] = info->hint2;
	settings = nm_sysconfig_connection_get_secrets (exported,
	                                                info->setting_name,
	                                                hints,
	                                                info->request_new,
	                                                &error);
	nm_secrets_provider_interface_get_secrets_result (info->provider,
	                                                  info->setting_name,
	                                                  info->caller,
	                                                  settings,
	                                                  NULL);
	g_hash_table_destroy (settings);
	return FALSE;
}

static GetSecretsInfo *
system_get_secrets (NMManager *self,
                    NMSecretsProviderInterface *provider,
                    NMConnection *connection,
                    const char *setting_name,
                    gboolean request_new,
                    RequestSecretsCaller caller_id,
                    const char *hint1,
                    const char *hint2)
{
	GetSecretsInfo *info;

	info = g_malloc0 (sizeof (GetSecretsInfo));
	info->manager = self;
	info->provider = provider;
	info->caller = caller_id;
	info->setting_name = g_strdup (setting_name);
	info->hint1 = hint1 ? g_strdup (hint1) : NULL;
	info->hint2 = hint2 ? g_strdup (hint2) : NULL;
	info->connection_path = g_strdup (nm_connection_get_path (connection));
	info->request_new = request_new;

	g_object_weak_ref (G_OBJECT (provider), (GWeakNotify) free_get_secrets_info, info);

	info->idle_id = g_idle_add_full (G_PRIORITY_DEFAULT_IDLE,
	                                 system_get_secrets_cb,
	                                 info,
	                                 free_get_secrets_info);
	return info;
}

static gboolean
provider_get_secrets (NMSecretsProviderInterface *provider,
                      NMConnection *connection,
                      const char *setting_name,
                      gboolean request_new,
                      RequestSecretsCaller caller_id,
                      const char *hint1,
                      const char *hint2,
                      gpointer user_data)
{
	NMManager *self = NM_MANAGER (user_data);
	NMManagerPrivate *priv = NM_MANAGER_GET_PRIVATE (self);
	GetSecretsInfo *info = NULL;
	NMConnectionScope scope;
	GSList *iter;

	g_return_val_if_fail (connection != NULL, FALSE);
	g_return_val_if_fail (setting_name != NULL, FALSE);

	/* Tear down any pending secrets requests for this secrets provider */
	for (iter = priv->secrets_calls; iter; iter = g_slist_next (iter)) {
		GetSecretsInfo *candidate = iter->data;

		if (provider == candidate->provider) {
			free_get_secrets_info (candidate);
			break;
		}
	}

	/* Build up the new secrets request */
	scope = nm_connection_get_scope (connection);
	if (scope == NM_CONNECTION_SCOPE_SYSTEM) {
		info = system_get_secrets (self, provider, connection, setting_name,
		                           request_new, caller_id, hint1, hint2);
	} else if (scope == NM_CONNECTION_SCOPE_USER) {
		info = user_get_secrets (self, provider, connection, setting_name,
		                         request_new, caller_id, hint1, hint2);
	}

	if (info)
		priv->secrets_calls = g_slist_append (priv->secrets_calls, info);

	return !!info;
}

static const char *
internal_activate_device (NMManager *manager,
                          NMDevice *device,
                          NMConnection *connection,
                          const char *specific_object,
                          gboolean user_requested,
                          GError **error)
{
	NMActRequest *req;
	NMDeviceInterface *dev_iface;
	gboolean success;

	g_return_val_if_fail (NM_IS_MANAGER (manager), NULL);
	g_return_val_if_fail (NM_IS_DEVICE (device), NULL);
	g_return_val_if_fail (NM_IS_CONNECTION (connection), NULL);

	dev_iface = NM_DEVICE_INTERFACE (device);

	/* Ensure the requested connection is compatible with the device */
	if (!nm_device_interface_check_connection_compatible (dev_iface, connection, error))
		return NULL;

	/* Tear down any existing connection */
	if (nm_device_get_act_request (device)) {
		nm_device_state_changed (device,
		                         NM_DEVICE_STATE_DISCONNECTED,
		                         NM_DEVICE_STATE_REASON_NONE);
	}

	req = nm_act_request_new (connection, specific_object, user_requested, (gpointer) device);
	g_signal_connect (req, "manager-get-secrets", G_CALLBACK (provider_get_secrets), manager);
	g_signal_connect (req, "manager-cancel-secrets", G_CALLBACK (provider_cancel_secrets), manager);
	success = nm_device_interface_activate (dev_iface, req, error);
	g_object_unref (req);

	return success ? nm_act_request_get_active_connection_path (req) : NULL;
}

static gboolean
wait_for_connection_expired (gpointer data)
{
	NMManager *manager = NM_MANAGER (data);
	NMManagerPrivate *priv = NM_MANAGER_GET_PRIVATE (manager);
	PendingConnectionInfo *info = priv->pending_connection_info;
	GError *error = NULL;

	g_return_val_if_fail (info != NULL, FALSE);

	g_set_error (&error,
	             NM_MANAGER_ERROR, NM_MANAGER_ERROR_UNKNOWN_CONNECTION,
	             "%s", "Connection was not provided by any settings service");
	nm_warning ("Connection (%d) %s failed to activate (timeout): (%d) %s",
	            info->scope, info->connection_path, error->code, error->message);
	dbus_g_method_return_error (info->context, error);
	g_error_free (error);

	info->timeout_id = 0;
	pending_connection_info_destroy (priv->pending_connection_info);
	priv->pending_connection_info = NULL;

	return FALSE;
}

const char *
nm_manager_activate_connection (NMManager *manager,
                                NMConnection *connection,
                                const char *specific_object,
                                const char *device_path,
                                gboolean user_requested,
                                GError **error)
{
	NMDevice *device = NULL;
	NMSettingConnection *s_con;
	NMVPNConnection *vpn_connection;
	const char *path;

	g_return_val_if_fail (manager != NULL, NULL);
	g_return_val_if_fail (connection != NULL, NULL);
	g_return_val_if_fail (error != NULL, NULL);
	g_return_val_if_fail (*error == NULL, NULL);

	s_con = NM_SETTING_CONNECTION (nm_connection_get_setting (connection, NM_TYPE_SETTING_CONNECTION));
	g_assert (s_con);

	if (!strcmp (nm_setting_connection_get_connection_type (s_con), NM_SETTING_VPN_SETTING_NAME)) {
		NMActRequest *req;
		NMVPNManager *vpn_manager;

		/* VPN connection */
		req = nm_manager_get_act_request_by_path (manager, specific_object, &device);
		if (!req) {
			g_set_error (error,
			             NM_MANAGER_ERROR, NM_MANAGER_ERROR_CONNECTION_NOT_ACTIVE,
			             "%s", "Base connection for VPN connection not active.");
			return NULL;
		}

		if (!device) {
			g_set_error (error,
			             NM_MANAGER_ERROR, NM_MANAGER_ERROR_UNKNOWN_DEVICE,
			             "%s", "Source connection had no active device.");
			return NULL;
		}

		vpn_manager = nm_vpn_manager_get ();
		vpn_connection = nm_vpn_manager_activate_connection (vpn_manager,
		                                                     connection,
		                                                     req,
		                                                     device,
		                                                     error);
		g_signal_connect (vpn_connection, "manager-get-secrets",
		                  G_CALLBACK (provider_get_secrets), manager);
		g_signal_connect (vpn_connection, "manager-cancel-secrets",
		                  G_CALLBACK (provider_cancel_secrets), manager);
		path = nm_vpn_connection_get_active_connection_path (vpn_connection);
		g_object_unref (vpn_manager);
	} else {
		NMDeviceState state;

		/* Device-based connection */
		device = nm_manager_get_device_by_path (manager, device_path);
		if (!device) {
			g_set_error (error,
			             NM_MANAGER_ERROR, NM_MANAGER_ERROR_UNKNOWN_DEVICE,
			             "%s", "Device not found");
			return NULL;
		}

		state = nm_device_interface_get_state (NM_DEVICE_INTERFACE (device));
		if (state < NM_DEVICE_STATE_DISCONNECTED) {
			g_set_error (error,
			             NM_MANAGER_ERROR, NM_MANAGER_ERROR_UNMANAGED_DEVICE,
			             "%s", "Device not managed by NetworkManager");
			return NULL;
		}

		path = internal_activate_device (manager,
		                                 device,
		                                 connection,
		                                 specific_object,
		                                 user_requested,
		                                 error);
	}

	return path;
}

static void
connection_added_default_handler (NMManager *manager,
						    NMConnection *connection,
						    NMConnectionScope scope)
{
	NMManagerPrivate *priv = NM_MANAGER_GET_PRIVATE (manager);
	PendingConnectionInfo *info = priv->pending_connection_info;
	const char *path;
	GError *error = NULL;

	if (!info)
		return;

	if (scope != info->scope)
		return;

	if (strcmp (info->connection_path, nm_connection_get_path (connection)))
		return;

	/* Will destroy below; can't be valid during the initial activation start */
	priv->pending_connection_info = NULL;

	path = nm_manager_activate_connection (manager,
	                                       connection,
	                                       info->specific_object_path,
	                                       info->device_path,
	                                       TRUE,
	                                       &error);
	if (path) {
		dbus_g_method_return (info->context, path);
		g_object_notify (G_OBJECT (manager), NM_MANAGER_ACTIVE_CONNECTIONS);
	} else {
		dbus_g_method_return_error (info->context, error);
		nm_warning ("Connection (%d) %s failed to activate: (%d) %s",
		            scope, info->connection_path, error->code, error->message);
		g_error_free (error);
	}

	pending_connection_info_destroy (info);
}

static gboolean
is_user_request_authorized (NMManager *manager,
                            DBusGMethodInvocation *context,
                            GError **error)
{
	NMManagerPrivate *priv = NM_MANAGER_GET_PRIVATE (manager);
	DBusConnection *connection;
	char *sender = NULL;
	gulong sender_uid = G_MAXULONG;
	DBusError dbus_error;
	char *service_owner = NULL;
	const char *service_name;
	gulong service_uid = G_MAXULONG;
	gboolean success = FALSE;

	/* Ensure the request to activate the user connection came from the
	 * same session as the user settings service.  FIXME: use ConsoleKit
	 * too.
	 */
	if (!priv->user_proxy) {
		g_set_error (error, NM_MANAGER_ERROR,
		             NM_MANAGER_ERROR_INVALID_SERVICE,
		             "%s", "No user settings service available");
		goto out;
	}

	sender = dbus_g_method_get_sender (context);
	if (!sender) {
		g_set_error (error, NM_MANAGER_ERROR,
		             NM_MANAGER_ERROR_PERMISSION_DENIED,
		             "%s", "Could not determine D-Bus requestor");
		goto out;
	}

	connection = nm_dbus_manager_get_dbus_connection (priv->dbus_mgr);
	if (!connection) {
		g_set_error (error, NM_MANAGER_ERROR,
		             NM_MANAGER_ERROR_PERMISSION_DENIED,
		             "%s", "Could not get the D-Bus system bus");
		goto out;
	}

	dbus_error_init (&dbus_error);
	/* FIXME: do this async */
	sender_uid = dbus_bus_get_unix_user (connection, sender, &dbus_error);
	if (dbus_error_is_set (&dbus_error)) {
		dbus_error_free (&dbus_error);
		g_set_error (error, NM_MANAGER_ERROR,
		             NM_MANAGER_ERROR_PERMISSION_DENIED,
		             "%s", "Could not determine the Unix user ID of the requestor");
		goto out;
	}

	/* Let root activate anything.
	 * FIXME: use a PolicyKit permission instead
	 */
	if (0 == sender_uid) {
		success = TRUE;
		goto out;
	}

	service_name = dbus_g_proxy_get_bus_name (priv->user_proxy);
	if (!service_name) {
		g_set_error (error, NM_MANAGER_ERROR,
		             NM_MANAGER_ERROR_PERMISSION_DENIED,
		             "%s", "Could not determine user settings service name");
		goto out;
	}

	service_owner = nm_dbus_manager_get_name_owner (priv->dbus_mgr, service_name, NULL);
	if (!service_owner) {
		g_set_error (error, NM_MANAGER_ERROR,
		             NM_MANAGER_ERROR_PERMISSION_DENIED,
		             "%s", "Could not determine D-Bus owner of the user settings service");
		goto out;
	}

	dbus_error_init (&dbus_error);
	/* FIXME: do this async */
	service_uid = dbus_bus_get_unix_user (connection, service_owner, &dbus_error);
	if (dbus_error_is_set (&dbus_error)) {
		dbus_error_free (&dbus_error);
		g_set_error (error, NM_MANAGER_ERROR,
		             NM_MANAGER_ERROR_PERMISSION_DENIED,
		             "%s", "Could not determine the Unix UID of the sender of the request");
		goto out;
	}

	/* And finally, the actual UID check */
	if (sender_uid != service_uid) {
		g_set_error (error, NM_MANAGER_ERROR,
		             NM_MANAGER_ERROR_PERMISSION_DENIED,
		             "%s", "Requestor UID does not match the UID of the user settings service");
		goto out;
	}

	success = TRUE;

out:
	g_free (sender);
	g_free (service_owner);
	return success;
}

static void
impl_manager_activate_connection (NMManager *manager,
                                  const char *service_name,
                                  const char *connection_path,
                                  const char *device_path,
                                  const char *specific_object_path,
                                  DBusGMethodInvocation *context)
{
	NMConnectionScope scope = NM_CONNECTION_SCOPE_UNKNOWN;
	NMConnection *connection;
	GError *error = NULL;
	char *real_sop = NULL;
	char *path = NULL;

	if (!strcmp (service_name, NM_DBUS_SERVICE_USER_SETTINGS)) {
		if (!is_user_request_authorized (manager, context, &error))
			goto err;

		scope = NM_CONNECTION_SCOPE_USER;
	} else if (!strcmp (service_name, NM_DBUS_SERVICE_SYSTEM_SETTINGS))
		scope = NM_CONNECTION_SCOPE_SYSTEM;
	else {
		g_set_error (&error,
		             NM_MANAGER_ERROR, NM_MANAGER_ERROR_INVALID_SERVICE,
		             "%s", "Invalid settings service name");
		goto err;
	}

	/* "/" is special-cased to NULL to get through D-Bus */
	if (specific_object_path && strcmp (specific_object_path, "/"))
		real_sop = g_strdup (specific_object_path);

	connection = nm_manager_get_connection_by_object_path (manager, scope, connection_path);
	if (connection) {
		path = (char *) nm_manager_activate_connection (manager,
		                                                connection,
		                                                real_sop,
		                                                device_path,
		                                                TRUE,
		                                                &error);
		if (path) {
			dbus_g_method_return (context, path);
			g_object_notify (G_OBJECT (manager), NM_MANAGER_ACTIVE_CONNECTIONS);
		}
	} else {
		PendingConnectionInfo *info;
		NMManagerPrivate *priv = NM_MANAGER_GET_PRIVATE (manager);

		if (priv->pending_connection_info) {
			pending_connection_info_destroy (priv->pending_connection_info);
			priv->pending_connection_info = NULL;
		}

		/* Don't have the connection quite yet, probably created by
		 * the client on-the-fly.  Defer the activation until we have it
		 */

		info = g_slice_new0 (PendingConnectionInfo);
		info->context = context;
		info->device_path = g_strdup (device_path);
		info->scope = scope;
		info->connection_path = g_strdup (connection_path);
		info->specific_object_path = g_strdup (real_sop);
		info->timeout_id = g_timeout_add_seconds (5, wait_for_connection_expired, manager);

		// FIXME: should probably be per-device, not global to the manager
		NM_MANAGER_GET_PRIVATE (manager)->pending_connection_info = info;
	}

 err:
	if (error) {
		dbus_g_method_return_error (context, error);
		nm_warning ("Connection (%d) %s failed to activate: (%d) %s",
		            scope, connection_path, error->code, error->message);
		g_error_free (error);
	}

	g_free (real_sop);
}

gboolean
nm_manager_deactivate_connection (NMManager *manager,
                                  const char *connection_path,
                                  NMDeviceStateReason reason,
                                  GError **error)
{
	NMManagerPrivate *priv = NM_MANAGER_GET_PRIVATE (manager);
	NMVPNManager *vpn_manager;
	GSList *iter;
	gboolean success = FALSE;
	NMVPNConnectionStateReason vpn_reason = NM_VPN_CONNECTION_STATE_REASON_USER_DISCONNECTED;

	/* Check for device connections first */
	for (iter = priv->devices; iter; iter = g_slist_next (iter)) {
		NMDevice *device = NM_DEVICE (iter->data);
		NMActRequest *req;

		req = nm_device_get_act_request (device);
		if (!req)
			continue;

		if (!strcmp (connection_path, nm_act_request_get_active_connection_path (req))) {
			nm_device_state_changed (device,
			                         NM_DEVICE_STATE_DISCONNECTED,
			                         reason);
			success = TRUE;
			goto done;
		}
	}

	/* Check for VPN connections next */
	vpn_manager = nm_vpn_manager_get ();
	if (reason == NM_DEVICE_STATE_REASON_CONNECTION_REMOVED)
		vpn_reason = NM_VPN_CONNECTION_STATE_REASON_CONNECTION_REMOVED;
	if (nm_vpn_manager_deactivate_connection (vpn_manager, connection_path, vpn_reason)) {
		success = TRUE;
	} else {
		g_set_error (error,
		             NM_MANAGER_ERROR, NM_MANAGER_ERROR_CONNECTION_NOT_ACTIVE,
		             "%s", "The connection was not active.");
	}
	g_object_unref (vpn_manager);

done:
	g_object_notify (G_OBJECT (manager), NM_MANAGER_ACTIVE_CONNECTIONS);
	return success;
}

static gboolean
impl_manager_deactivate_connection (NMManager *manager,
                                    const char *connection_path,
                                    GError **error)
{
	return nm_manager_deactivate_connection (manager,
	                                         connection_path,
	                                         NM_DEVICE_STATE_REASON_USER_REQUESTED,
	                                         error);
}

static gboolean
impl_manager_sleep (NMManager *self, gboolean sleep, GError **error)
{
	NMManagerPrivate *priv;
	GSList *iter;

	g_return_val_if_fail (NM_IS_MANAGER (self), FALSE);

	priv = NM_MANAGER_GET_PRIVATE (self);

	if (priv->sleeping == sleep) {
		g_set_error (error,
		             NM_MANAGER_ERROR, NM_MANAGER_ERROR_ALREADY_ASLEEP_OR_AWAKE,
		             "Already %s", sleep ? "asleep" : "awake");		
		return FALSE;
	}

	priv->sleeping = sleep;

	if (sleep) {
		nm_info ("Sleeping...");

		/* Just deactivate and down all devices from the device list,
		 * we'll remove them in 'wake' for speed's sake.
		 */
		for (iter = priv->devices; iter; iter = iter->next)
			nm_device_set_managed (NM_DEVICE (iter->data), FALSE, NM_DEVICE_STATE_REASON_SLEEPING);
	} else {
		const GSList *unmanaged_specs;

		nm_info  ("Waking up...");

		unmanaged_specs = nm_sysconfig_settings_get_unmanaged_specs (priv->sys_settings);

		/* Re-manage managed devices */
		for (iter = priv->devices; iter; iter = iter->next) {
			NMDevice *device = NM_DEVICE (iter->data);

			if (nm_device_interface_spec_match_list (NM_DEVICE_INTERFACE (device), unmanaged_specs))
				nm_device_set_managed (device, FALSE, NM_DEVICE_STATE_REASON_NOW_UNMANAGED);
			else
				nm_device_set_managed (device, TRUE, NM_DEVICE_STATE_REASON_NOW_MANAGED);
		}

		/* Ask for new bluetooth devices */
		bluez_manager_resync_devices (self);
	}

	nm_manager_update_state (self);
	return TRUE;
}

/* Legacy 0.6 compatibility interface */

static gboolean
impl_manager_legacy_sleep (NMManager *manager, GError **error)
{
	return impl_manager_sleep (manager, TRUE, error);
}

static gboolean
impl_manager_legacy_wake  (NMManager *manager, GError **error)
{
	return impl_manager_sleep (manager, FALSE, error);
}

static gboolean
impl_manager_legacy_state (NMManager *manager, guint32 *state, GError **err)
{
	NMManagerPrivate *priv = NM_MANAGER_GET_PRIVATE (manager);

	nm_manager_update_state (manager);
	*state = priv->state;
	return TRUE;
}


/* Connections */

static int
connection_sort (gconstpointer pa, gconstpointer pb)
{
	NMConnection *a = NM_CONNECTION (pa);
	NMSettingConnection *con_a;
	NMConnection *b = NM_CONNECTION (pb);
	NMSettingConnection *con_b;

	con_a = (NMSettingConnection *) nm_connection_get_setting (a, NM_TYPE_SETTING_CONNECTION);
	g_assert (con_a);
	con_b = (NMSettingConnection *) nm_connection_get_setting (b, NM_TYPE_SETTING_CONNECTION);
	g_assert (con_b);

	if (nm_setting_connection_get_autoconnect (con_a) != nm_setting_connection_get_autoconnect (con_b)) {
		if (nm_setting_connection_get_autoconnect (con_a))
			return -1;
		return 1;
	}

	if (nm_setting_connection_get_timestamp (con_a) > nm_setting_connection_get_timestamp (con_b))
		return -1;
	else if (nm_setting_connection_get_timestamp (con_a) == nm_setting_connection_get_timestamp (con_b))
		return 0;
	return 1;
}

static void
connections_to_slist (gpointer key, gpointer value, gpointer user_data)
{
	GSList **list = (GSList **) user_data;

	*list = g_slist_insert_sorted (*list, g_object_ref (value), connection_sort);
}

/* Returns a GSList of referenced NMConnection objects, caller must
 * unref the connections in the list and destroy the list.
 */
GSList *
nm_manager_get_connections (NMManager *manager,
                            NMConnectionScope scope)
{
	NMManagerPrivate *priv;
	GSList *list = NULL;

	g_return_val_if_fail (NM_IS_MANAGER (manager), NULL);

	priv = NM_MANAGER_GET_PRIVATE (manager);
	if (scope == NM_CONNECTION_SCOPE_USER)
		g_hash_table_foreach (priv->user_connections, connections_to_slist, &list);
	else if (scope == NM_CONNECTION_SCOPE_SYSTEM)
		g_hash_table_foreach (priv->system_connections, connections_to_slist, &list);
	else
		nm_warning ("Unknown NMConnectionScope %d", scope);	
	return list;
}

NMConnection *
nm_manager_get_connection_by_object_path (NMManager *manager,
                                          NMConnectionScope scope,
                                          const char *path)
{
	NMManagerPrivate *priv;
	NMConnection *connection = NULL;

	g_return_val_if_fail (NM_IS_MANAGER (manager), NULL);
	g_return_val_if_fail (path != NULL, NULL);

	priv = NM_MANAGER_GET_PRIVATE (manager);
	if (scope == NM_CONNECTION_SCOPE_USER)
		connection = (NMConnection *) g_hash_table_lookup (priv->user_connections, path);
	else if (scope == NM_CONNECTION_SCOPE_SYSTEM)
		connection = (NMConnection *) g_hash_table_lookup (priv->system_connections, path);
	else
		nm_warning ("Unknown NMConnectionScope %d", scope);
	return connection;
}

GPtrArray *
nm_manager_get_active_connections_by_connection (NMManager *manager,
                                                 NMConnection *connection)
{
	return get_active_connections (manager, connection);
}

void
nm_manager_start (NMManager *self)
{
	NMManagerPrivate *priv = NM_MANAGER_GET_PRIVATE (self);
	gboolean we = FALSE;

	switch (nm_udev_manager_get_rfkill_state (priv->udev_mgr)) {
	case RFKILL_UNBLOCKED:
		we = TRUE;
		priv->wireless_hw_enabled = TRUE;
		break;
	case RFKILL_SOFT_BLOCKED:
		we = FALSE;
		priv->wireless_hw_enabled = TRUE;
		break;
	case RFKILL_HARD_BLOCKED:
		we = FALSE;
		priv->wireless_hw_enabled = FALSE;
		break;
	default:
		break;
	}

	nm_info ("Wireless now %s by radio killswitch",
	         (priv->wireless_hw_enabled && we) ? "enabled" : "disabled");
	manager_set_wireless_enabled (self, we);

	system_unmanaged_devices_changed_cb (priv->sys_settings, NULL, self);
	system_hostname_changed_cb (priv->sys_settings, NULL, self);
	system_query_connections (self);

	/* Get user connections if the user settings service is around, otherwise
	 * they will be queried when the user settings service shows up on the
	 * bus in nm_manager_name_owner_changed().
	 */
	if (nm_dbus_manager_name_has_owner (priv->dbus_mgr, NM_DBUS_SERVICE_USER_SETTINGS))
		user_query_connections (self);

	nm_udev_manager_query_devices (priv->udev_mgr);
	bluez_manager_resync_devices (self);
}

NMManager *
nm_manager_get (const char *config_file, const char *plugins, GError **error)
{
	static NMManager *singleton = NULL;
	NMManagerPrivate *priv;

	if (singleton)
		return g_object_ref (singleton);

	singleton = (NMManager *) g_object_new (NM_TYPE_MANAGER, NULL);
	g_assert (singleton);

	priv = NM_MANAGER_GET_PRIVATE (singleton);

	priv->sys_settings = nm_sysconfig_settings_new (config_file, plugins, error);
	if (!priv->sys_settings) {
		g_object_unref (singleton);
		return NULL;
	}

	priv->config_file = g_strdup (config_file);

	g_signal_connect (priv->sys_settings, "notify::" NM_SYSCONFIG_SETTINGS_UNMANAGED_SPECS,
	                  G_CALLBACK (system_unmanaged_devices_changed_cb), singleton);
	g_signal_connect (priv->sys_settings, "notify::" NM_SYSCONFIG_SETTINGS_HOSTNAME,
	                  G_CALLBACK (system_hostname_changed_cb), singleton);
	g_signal_connect (priv->sys_settings, "new-connection",
	                  G_CALLBACK (system_new_connection_cb), singleton);

	dbus_g_connection_register_g_object (nm_dbus_manager_get_connection (priv->dbus_mgr),
	                                     NM_DBUS_PATH,
	                                     G_OBJECT (singleton));

	g_signal_connect (priv->dbus_mgr,
	                  "name-owner-changed",
	                  G_CALLBACK (nm_manager_name_owner_changed),
	                  singleton);

	priv->udev_mgr = nm_udev_manager_new ();
	g_signal_connect (priv->udev_mgr,
	                  "device-added",
	                  G_CALLBACK (udev_device_added_cb),
	                  singleton);
	g_signal_connect (priv->udev_mgr,
	                  "device-removed",
	                  G_CALLBACK (udev_device_removed_cb),
	                  singleton);
	g_signal_connect (priv->udev_mgr,
	                  "rfkill-changed",
	                  G_CALLBACK (udev_manager_rfkill_changed_cb),
	                  singleton);

	priv->bluez_mgr = nm_bluez_manager_get ();

	g_signal_connect (priv->bluez_mgr,
			  "bdaddr-added",
			  G_CALLBACK (bluez_manager_bdaddr_added_cb),
			  singleton);

	g_signal_connect (priv->bluez_mgr,
			  "bdaddr-removed",
			  G_CALLBACK (bluez_manager_bdaddr_removed_cb),
			  singleton);

	return singleton;
}

static void
dispose (GObject *object)
{
	NMManager *manager = NM_MANAGER (object);
	NMManagerPrivate *priv = NM_MANAGER_GET_PRIVATE (manager);

	if (priv->disposed) {
		G_OBJECT_CLASS (nm_manager_parent_class)->dispose (object);
		return;
	}
	priv->disposed = TRUE;

	pending_connection_info_destroy (priv->pending_connection_info);
	priv->pending_connection_info = NULL;

	while (g_slist_length (priv->secrets_calls)) {
		GetSecretsInfo *info = priv->secrets_calls->data;

		free_get_secrets_info (info);
	}

	while (g_slist_length (priv->devices)) {
		NMDevice *device = NM_DEVICE (priv->devices->data);

		priv->devices = remove_one_device (manager, priv->devices, device);
	}

	user_destroy_connections (manager);
	g_hash_table_destroy (priv->user_connections);
	priv->user_connections = NULL;

	g_hash_table_foreach (priv->system_connections, emit_removed, manager);
	g_hash_table_remove_all (priv->system_connections);
	g_hash_table_destroy (priv->system_connections);
	priv->system_connections = NULL;

	g_free (priv->hostname);
	g_free (priv->config_file);

	if (priv->sys_settings) {
		g_object_unref (priv->sys_settings);
		priv->sys_settings = NULL;
	}

	if (priv->vpn_manager_id) {
		g_source_remove (priv->vpn_manager_id);
		priv->vpn_manager_id = 0;
	}
	g_object_unref (priv->vpn_manager);

	if (priv->modem_added_id) {
		g_source_remove (priv->modem_added_id);
		priv->modem_added_id = 0;
	}
	if (priv->modem_removed_id) {
		g_source_remove (priv->modem_removed_id);
		priv->modem_removed_id = 0;
	}
	g_object_unref (priv->modem_manager);

	g_object_unref (priv->dbus_mgr);
	if (priv->bluez_mgr)
		g_object_unref (priv->bluez_mgr);

	G_OBJECT_CLASS (nm_manager_parent_class)->dispose (object);
}

static void
set_property (GObject *object, guint prop_id,
			  const GValue *value, GParamSpec *pspec)
{
	switch (prop_id) {
	case PROP_WIRELESS_ENABLED:
		manager_set_wireless_enabled (NM_MANAGER (object), g_value_get_boolean (value));
		break;
	default:
		G_OBJECT_WARN_INVALID_PROPERTY_ID (object, prop_id, pspec);
		break;
	}
}

static void
get_property (GObject *object, guint prop_id,
			  GValue *value, GParamSpec *pspec)
{
	NMManager *self = NM_MANAGER (object);
	NMManagerPrivate *priv = NM_MANAGER_GET_PRIVATE (self);

	switch (prop_id) {
	case PROP_STATE:
		nm_manager_update_state (self);
		g_value_set_uint (value, priv->state);
		break;
	case PROP_WIRELESS_ENABLED:
		g_value_set_boolean (value, priv->wireless_enabled);
		break;
	case PROP_WIRELESS_HARDWARE_ENABLED:
		g_value_set_boolean (value, priv->wireless_hw_enabled);
		break;
	case PROP_ACTIVE_CONNECTIONS:
		g_value_take_boxed (value, get_active_connections (self, NULL));
		break;
	case PROP_HOSTNAME:
		g_value_set_string (value, priv->hostname);
		break;
	default:
		G_OBJECT_WARN_INVALID_PROPERTY_ID (object, prop_id, pspec);
		break;
	}
}

static void
nm_manager_init (NMManager *manager)
{
	NMManagerPrivate *priv = NM_MANAGER_GET_PRIVATE (manager);
	DBusGConnection *g_connection;
	guint id;

	priv->wireless_enabled = TRUE;
	priv->wireless_hw_enabled = TRUE;
	priv->sleeping = FALSE;
	priv->state = NM_STATE_DISCONNECTED;

	priv->dbus_mgr = nm_dbus_manager_get ();

	priv->user_connections = g_hash_table_new_full (g_str_hash,
	                                                g_str_equal,
	                                                g_free,
	                                                g_object_unref);

	priv->system_connections = g_hash_table_new_full (g_str_hash,
	                                                  g_str_equal,
	                                                  g_free,
	                                                  g_object_unref);

	priv->modem_manager = nm_modem_manager_get ();
	priv->modem_added_id = g_signal_connect (priv->modem_manager, "device-added",
	                                         G_CALLBACK (modem_added), manager);
	priv->modem_removed_id = g_signal_connect (priv->modem_manager, "device-removed",
	                                           G_CALLBACK (modem_removed), manager);

	priv->vpn_manager = nm_vpn_manager_get ();
	id = g_signal_connect (G_OBJECT (priv->vpn_manager), "connection-deactivated",
	                       G_CALLBACK (vpn_manager_connection_deactivated_cb), manager);
	priv->vpn_manager_id = id;

	g_connection = nm_dbus_manager_get_connection (priv->dbus_mgr);

	/* avahi-autoipd stuff */
	priv->aipd_proxy = dbus_g_proxy_new_for_name (g_connection,
	                                              NM_AUTOIP_DBUS_SERVICE,
	                                              "/",
	                                              NM_AUTOIP_DBUS_IFACE);
	if (priv->aipd_proxy) {
		dbus_g_object_register_marshaller (_nm_marshal_VOID__STRING_STRING_STRING,
		                                   G_TYPE_NONE,
		                                   G_TYPE_STRING, G_TYPE_STRING, G_TYPE_STRING,
		                                   G_TYPE_INVALID);

		dbus_g_proxy_add_signal (priv->aipd_proxy,
		                         "Event",
		                         G_TYPE_STRING, G_TYPE_STRING, G_TYPE_STRING,
		                         G_TYPE_INVALID);

		dbus_g_proxy_connect_signal (priv->aipd_proxy, "Event",
		                             G_CALLBACK (aipd_handle_event),
		                             manager,
		                             NULL);
	} else
		nm_warning ("%s: could not initialize avahi-autoipd D-Bus proxy", __func__);
}

static void
nm_manager_class_init (NMManagerClass *manager_class)
{
	GObjectClass *object_class = G_OBJECT_CLASS (manager_class);

	g_type_class_add_private (manager_class, sizeof (NMManagerPrivate));

	/* virtual methods */
	manager_class->connection_added = connection_added_default_handler;

	object_class->set_property = set_property;
	object_class->get_property = get_property;
	object_class->dispose = dispose;

	/* properties */
	g_object_class_install_property
		(object_class, PROP_STATE,
		 g_param_spec_uint (NM_MANAGER_STATE,
		                    "State",
		                    "Current state",
		                    0, NM_STATE_DISCONNECTED, 0,
		                    G_PARAM_READABLE));

	g_object_class_install_property
		(object_class, PROP_WIRELESS_ENABLED,
		 g_param_spec_boolean (NM_MANAGER_WIRELESS_ENABLED,
		                       "WirelessEnabled",
		                       "Is wireless enabled",
		                       TRUE,
		                       G_PARAM_READWRITE));

	g_object_class_install_property
		(object_class, PROP_WIRELESS_HARDWARE_ENABLED,
		 g_param_spec_boolean (NM_MANAGER_WIRELESS_HARDWARE_ENABLED,
		                       "WirelessHardwareEnabled",
		                       "RF kill state",
		                       TRUE,
		                       G_PARAM_READABLE));

	g_object_class_install_property
		(object_class, PROP_ACTIVE_CONNECTIONS,
		 g_param_spec_boxed (NM_MANAGER_ACTIVE_CONNECTIONS,
		                     "Active connections",
		                     "Active connections",
		                     DBUS_TYPE_G_ARRAY_OF_OBJECT_PATH,
		                     G_PARAM_READABLE));

	/* Hostname is not exported over D-Bus */
	g_object_class_install_property
		(object_class, PROP_HOSTNAME,
		 g_param_spec_string (NM_MANAGER_HOSTNAME,
		                      "Hostname",
		                      "Hostname",
		                      NULL,
		                      G_PARAM_READABLE | NM_PROPERTY_PARAM_NO_EXPORT));

	/* signals */
	signals[DEVICE_ADDED] =
		g_signal_new ("device-added",
		              G_OBJECT_CLASS_TYPE (object_class),
		              G_SIGNAL_RUN_FIRST,
		              G_STRUCT_OFFSET (NMManagerClass, device_added),
		              NULL, NULL,
		              g_cclosure_marshal_VOID__OBJECT,
		              G_TYPE_NONE, 1, G_TYPE_OBJECT);

	signals[DEVICE_REMOVED] =
		g_signal_new ("device-removed",
		              G_OBJECT_CLASS_TYPE (object_class),
		              G_SIGNAL_RUN_FIRST,
		              G_STRUCT_OFFSET (NMManagerClass, device_removed),
		              NULL, NULL,
		              g_cclosure_marshal_VOID__OBJECT,
		              G_TYPE_NONE, 1, G_TYPE_OBJECT);

	signals[STATE_CHANGED] =
		g_signal_new ("state-changed",
		              G_OBJECT_CLASS_TYPE (object_class),
		              G_SIGNAL_RUN_FIRST,
		              G_STRUCT_OFFSET (NMManagerClass, state_changed),
		              NULL, NULL,
		              g_cclosure_marshal_VOID__UINT,
		              G_TYPE_NONE, 1, G_TYPE_UINT);

	signals[PROPERTIES_CHANGED] =
		nm_properties_changed_signal_new (object_class,
		                                  G_STRUCT_OFFSET (NMManagerClass, properties_changed));

	signals[CONNECTIONS_ADDED] =
		g_signal_new ("connections-added",
		              G_OBJECT_CLASS_TYPE (object_class),
		              G_SIGNAL_RUN_FIRST,
		              G_STRUCT_OFFSET (NMManagerClass, connections_added),
		              NULL, NULL,
		              g_cclosure_marshal_VOID__UINT,
		              G_TYPE_NONE, 1, G_TYPE_UINT);

	signals[CONNECTION_ADDED] =
		g_signal_new ("connection-added",
		              G_OBJECT_CLASS_TYPE (object_class),
		              G_SIGNAL_RUN_FIRST,
		              G_STRUCT_OFFSET (NMManagerClass, connection_added),
		              NULL, NULL,
		              _nm_marshal_VOID__OBJECT_UINT,
		              G_TYPE_NONE, 2, G_TYPE_OBJECT, G_TYPE_UINT);

	signals[CONNECTION_UPDATED] =
		g_signal_new ("connection-updated",
		              G_OBJECT_CLASS_TYPE (object_class),
		              G_SIGNAL_RUN_FIRST,
		              G_STRUCT_OFFSET (NMManagerClass, connection_updated),
		              NULL, NULL,
		              _nm_marshal_VOID__OBJECT_UINT,
		              G_TYPE_NONE, 2, G_TYPE_OBJECT, G_TYPE_UINT);

	signals[CONNECTION_REMOVED] =
		g_signal_new ("connection-removed",
		              G_OBJECT_CLASS_TYPE (object_class),
		              G_SIGNAL_RUN_FIRST,
		              G_STRUCT_OFFSET (NMManagerClass, connection_removed),
		              NULL, NULL,
		              _nm_marshal_VOID__OBJECT_UINT,
		              G_TYPE_NONE, 2, G_TYPE_OBJECT, G_TYPE_UINT);

	/* StateChange is DEPRECATED */
	signals[STATE_CHANGE] =
		g_signal_new ("state-change",
		              G_OBJECT_CLASS_TYPE (object_class),
		              G_SIGNAL_RUN_FIRST,
		              0, NULL, NULL,
		              g_cclosure_marshal_VOID__UINT,
		              G_TYPE_NONE, 1, G_TYPE_UINT);

	dbus_g_object_type_install_info (G_TYPE_FROM_CLASS (manager_class),
	                                 &dbus_glib_nm_manager_object_info);

	dbus_g_error_domain_register (NM_MANAGER_ERROR, NULL, NM_TYPE_MANAGER_ERROR);
}
<|MERGE_RESOLUTION|>--- conflicted
+++ resolved
@@ -639,11 +639,7 @@
 			g_object_set_data_full (G_OBJECT (connection),
 			                        "proxy",
 			                        g_object_ref (info->proxy),
-<<<<<<< HEAD
-			                        g_object_unref);
-=======
 									g_object_unref);
->>>>>>> fc8e6097
 		} else
 			g_object_unref (connection);
 
