--- conflicted
+++ resolved
@@ -382,29 +382,13 @@
 	routes = g_strdup (ifnet_get_data (conn_name, "routes"));
 	if (!routes)
 		return FALSE;
-<<<<<<< HEAD
-
-	tmp = strstr (routes, "default via ");
+	tmp = find_default_gateway_str (routes);
 	if (tmp) {
-		tmp += strlen ("default via ");
 		g_strstrip (tmp);
 		if ((end = strstr (tmp, "\"")) != NULL)
 			*end = '\0';
 		if (check_fn (tmp))
 			success = TRUE;
-=======
-	routes = g_strdup (tmp);
-	tmp = find_default_gateway_str (routes);
-	if (!tmp) {
-		goto error;
-	}
-	g_strstrip (tmp);
-	if ((end = strstr (tmp, "\"")) != NULL)
-		*end = '\0';
-	if (check_fn (tmp)) {
-		g_free (routes);
-		return TRUE;
->>>>>>> 5a35862a
 	}
 
 	g_free (routes);
@@ -908,18 +892,13 @@
 void
 get_dhcp_hostname_and_client_id (char **hostname, char **client_id)
 {
-<<<<<<< HEAD
 	const char *dhcp_client;
-=======
-	gchar *dhcp_client = NULL;
->>>>>>> 5a35862a
 	const gchar *dhcpcd_conf = "/etc/dhcpcd.conf";
 	const gchar *dhclient_conf = "/etc/dhcp/dhclient.conf";
 	gchar *line = NULL, *tmp = NULL, *contents = NULL;
 	gchar **all_lines;
 	guint line_num, i;
 
-	dhcp_client = ifnet_get_global_setting ("main", "dhcp");
 	*hostname = NULL;
 	*client_id = NULL;
 	dhcp_client = ifnet_get_global_setting ("main", "dhcp");
@@ -930,7 +909,6 @@
 		else if (!strcmp (dhcp_client, "dhcpcd"))
 			g_file_get_contents (dhcpcd_conf, &contents, NULL,
 					     NULL);
-		g_free (dhcp_client);
 	} else {
 		if (g_file_test (dhclient_conf, G_FILE_TEST_IS_REGULAR))
 			g_file_get_contents (dhclient_conf, &contents, NULL,
