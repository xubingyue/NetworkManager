EXTRA_DIST = \
	ifcfg-test-minimal \
	ifcfg-test-nm-controlled \
	ifcfg-test-wired-static \
	ifcfg-test-wired-static-bootproto \
	ifcfg-test-wired-dhcp \
	ifcfg-test-wired-global-gateway \
	network-test-wired-global-gateway \
	ifcfg-test-wired-never-default \
	network-test-wired-never-default \
	ifcfg-test-wired-defroute-no \
	ifcfg-test-wired-defroute-no-gatewaydev-yes \
	network-test-wired-defroute-no-gatewaydev-yes \
	ifcfg-test-wired-8021x-peap-mschapv2 \
	keys-test-wired-8021x-peap-mschapv2 \
	ifcfg-test-onboot-no \
	ifcfg-test-wifi-open \
	ifcfg-test-wifi-open-auto \
	ifcfg-test-wifi-open-ssid-quoted \
	ifcfg-test-wifi-open-ssid-long-quoted \
	ifcfg-test-wifi-open-ssid-hex \
	ifcfg-test-wifi-open-ssid-long-hex \
	ifcfg-test-wifi-open-ssid-bad-hex \
	ifcfg-test-wifi-wep \
	keys-test-wifi-wep \
	ifcfg-test-wifi-wep-adhoc \
	keys-test-wifi-wep-adhoc \
	ifcfg-test-wifi-wep-eap-ttls-chap \
	keys-test-wifi-wep-eap-ttls-chap \
	ifcfg-test-wifi-leap \
	keys-test-wifi-leap \
	ifcfg-test-wifi-wpa-psk \
	keys-test-wifi-wpa-psk \
	ifcfg-test-wifi-wpa-psk-unquoted \
	keys-test-wifi-wpa-psk-unquoted \
	ifcfg-test-wifi-wpa-psk-unquoted2 \
	keys-test-wifi-wpa-psk-unquoted2 \
	ifcfg-test-wifi-wpa-psk-adhoc \
	keys-test-wifi-wpa-psk-adhoc \
	ifcfg-test-wifi-wpa-psk-hex \
	keys-test-wifi-wpa-psk-hex \
	ifcfg-test-wifi-wpa-eap-tls \
	keys-test-wifi-wpa-eap-tls \
	ifcfg-test-wifi-wpa-eap-ttls-tls \
	keys-test-wifi-wpa-eap-ttls-tls \
	test_ca_cert.pem \
	test1_key_and_cert.pem \
	ifcfg-test-ibft-dhcp \
	ifcfg-test-ibft-static \
	ifcfg-test-static-routes-legacy \
	route-test-static-routes-legacy \
	ifcfg-test-wired-static-routes \
	route-test-wired-static-routes \
	ifcfg-test-wired-static-routes-legacy \
	route-test-wired-static-routes-legacy \
	ifcfg-test-wired-ipv6-manual \
	route6-test-wired-ipv6-manual \
	ifcfg-test-wired-static-no-prefix-8 \
	ifcfg-test-wired-static-no-prefix-16 \
	ifcfg-test-wired-static-no-prefix-24 \
	ifcfg-test-wired-ipv6-only \
	ifcfg-test-wifi-wep-passphrase \
	keys-test-wifi-wep-passphrase \
<<<<<<< HEAD
	ifcfg-test-wired-qeth-static
=======
	ifcfg-test-wifi-wep-40-ascii \
	keys-test-wifi-wep-40-ascii \
	ifcfg-test-wifi-wep-104-ascii \
	keys-test-wifi-wep-104-ascii
>>>>>>> 91ab673b

check-local:
	@for f in $(EXTRA_DIST); do \
		chmod 0600 $(abs_srcdir)/$$f; \
	done

# Make the special temp dir for some written connections
	mkdir -p $(abs_builddir)/tmp
<|MERGE_RESOLUTION|>--- conflicted
+++ resolved
@@ -61,14 +61,11 @@
 	ifcfg-test-wired-ipv6-only \
 	ifcfg-test-wifi-wep-passphrase \
 	keys-test-wifi-wep-passphrase \
-<<<<<<< HEAD
-	ifcfg-test-wired-qeth-static
-=======
 	ifcfg-test-wifi-wep-40-ascii \
 	keys-test-wifi-wep-40-ascii \
 	ifcfg-test-wifi-wep-104-ascii \
-	keys-test-wifi-wep-104-ascii
->>>>>>> 91ab673b
+	keys-test-wifi-wep-104-ascii \
+	ifcfg-test-wired-qeth-static
 
 check-local:
 	@for f in $(EXTRA_DIST); do \
